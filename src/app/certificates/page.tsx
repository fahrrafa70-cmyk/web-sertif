"use client";

import ModernLayout from "@/components/modern-layout";
import { Input } from "@/components/ui/input";
import { useSearchParams } from "next/navigation";
import { Button } from "@/components/ui/button";
import {
  Table,
  TableBody,
  TableCell,
  TableHead,
  TableHeader,
  TableRow,
} from "@/components/ui/table";
import { useEffect, useMemo, useState, useRef, useCallback } from "react";
import { useDebounce } from "@/hooks/use-debounce";
import {
  Sheet,
  SheetContent,
  SheetHeader,
  SheetTitle,
  SheetDescription,
} from "@/components/ui/sheet";
import { Member } from "@/lib/supabase/members";
import {
  Dialog,
  DialogContent,
  DialogHeader,
  DialogTitle,
} from "@/components/ui/dialog";
import {
  DropdownMenu,
  DropdownMenuContent,
  DropdownMenuItem,
  DropdownMenuTrigger,
} from "@/components/ui/dropdown-menu";
import { useLanguage } from "@/contexts/language-context";
import { useCertificates } from "@/hooks/use-certificates";
import { Certificate, TextLayer as CertificateTextLayer, createCertificate, CreateCertificateData } from "@/lib/supabase/certificates";
import { supabaseClient } from "@/lib/supabase/client";
import { TemplateLayoutConfig, TextLayerConfig, PhotoLayerConfig, QRCodeLayerConfig } from "@/types/template-layout";
import { Edit, Trash2, FileText, Download, ChevronDown, Link, Image as ImageIcon, ChevronLeft, ChevronRight, Filter, X, Search } from "lucide-react";
import { toast, Toaster } from "sonner";
import { LoadingButton } from "@/components/ui/loading-button";
import {
  getTemplate,
  getTemplateImageUrl,
  Template,
  getTemplateLayout,
} from "@/lib/supabase/templates";
import { getTemplateDefaults, TemplateDefaults, TextLayerDefault, PhotoLayerDefault } from '@/lib/storage/template-defaults';
import Image from "next/image";
import { confirmToast } from "@/lib/ui/confirm";
import { Suspense } from "react";
import { QuickGenerateModal, QuickGenerateParams } from "@/components/certificate/QuickGenerateModal";
import { getTemplates } from "@/lib/supabase/templates";
import { getMembers } from "@/lib/supabase/members";
import { renderCertificateToDataURL, RenderTextLayer } from "@/lib/render/certificate-render";
import { generateThumbnail } from "@/lib/utils/thumbnail";
import { STANDARD_CANVAS_WIDTH, STANDARD_CANVAS_HEIGHT } from "@/lib/constants/canvas";
import { formatDateString, formatReadableDate } from "@/lib/utils/certificate-formatters";
import { generateCertificateNumber } from "@/lib/supabase/certificates";
import { CertificatesPageSkeleton } from "@/components/ui/certificates-skeleton";
import { autoPopulatePrestasi } from "@/lib/utils/score-predicates";
import { 
  replaceVariables, 
  replaceVariablesInRichText
} from '@/lib/utils/variable-parser';
<<<<<<< HEAD
import { getTenantsForCurrentUser, type Tenant } from "@/lib/supabase/tenants";
=======
import { generatePairedXIDFilenames } from "@/lib/utils/generate-xid";
>>>>>>> d2007033

function CertificatesContent() {
  const { t, language } = useLanguage();
  
  // Set document title robust untuk certificates page
  useEffect(() => {
    const setTitle = () => {
      if (typeof document !== 'undefined') {
        document.title = "Certificates | Certify - Certificate Platform";
      }
    };
    
    // Set immediately
    setTitle();
    
    // Set with multiple delays to ensure override
    const timeouts = [
      setTimeout(setTitle, 50),
      setTimeout(setTitle, 200),
      setTimeout(setTitle, 500)
    ];
    
    return () => {
      timeouts.forEach(clearTimeout);
    };
  }, []);

  // Load tenants for selector
  useEffect(() => {
    const loadTenants = async () => {
      try {
        setLoadingTenants(true);
        const data = await getTenantsForCurrentUser();
        setTenants(data);

        let initialId = "";
        try {
          const stored = window.localStorage.getItem("ecert-selected-tenant-id") || "";
          if (stored && data.some((t) => t.id === stored)) {
            initialId = stored;
          }
        } catch {
          // ignore
        }

        if (!initialId && data.length === 1) {
          initialId = data[0].id;
        }

        setSelectedTenantId(initialId);
      } finally {
        setLoadingTenants(false);
      }
    };

    void loadTenants();
  }, []);
  
  // Format: 2 Nov 2025
  const formatDateShort = useCallback((input?: string | null) => {
    if (!input) return "—";
    const d = new Date(input);
    if (isNaN(d.getTime())) return "—";
    const day = d.getDate();
    const month = d.toLocaleString(language === 'id' ? 'id-ID' : 'en-US', { month: 'short' });
    const year = d.getFullYear();
    return `${day} ${month} ${year}`;
  }, [language]);

  // Helper function to check if certificate is expired
  const isCertificateExpired = useCallback((certificate: Certificate): boolean => {
    if (!certificate.expired_date) return false;
    try {
      const expiredDate = new Date(certificate.expired_date);
      const today = new Date();
      today.setHours(0, 0, 0, 0);
      expiredDate.setHours(0, 0, 0, 0);
      return expiredDate < today;
    } catch {
      return false;
    }
  }, []);

  // Get expired overlay image URL from Supabase storage
  const getExpiredOverlayUrl = useCallback(() => {
    try {
      const { data } = supabaseClient.storage
        .from('templates')
        .getPublicUrl('expired.png');
      const url = data?.publicUrl || null;
      return url;
    } catch {
      return null;
    }
  }, []);
  const params = useSearchParams();
  const certQuery = (params?.get("cert") || "").toLowerCase();
  const [role, setRole] = useState<"Admin" | "Team" | "Public">("Public");
  const [tenants, setTenants] = useState<Tenant[]>([]);
  const [selectedTenantId, setSelectedTenantId] = useState<string | "">("");
  const [loadingTenants, setLoadingTenants] = useState<boolean>(true);
  const [searchInput, setSearchInput] = useState("");
  const debouncedSearchInput = useDebounce(searchInput, 100); // Faster response for better INP
  const [categoryFilter, setCategoryFilter] = useState("");
  const [dateFilter, setDateFilter] = useState("");
  
  // Filter modal state
  const [filterModalOpen, setFilterModalOpen] = useState(false);
  const [tempCategoryFilter, setTempCategoryFilter] = useState("");
  const [tempDateFilter, setTempDateFilter] = useState("");
  
  const [currentPage, setCurrentPage] = useState<number>(1);
  const [itemsPerPage, setItemsPerPage] = useState<number>(10);
  
  useEffect(() => {
    const checkMobile = () => {
      const isMobile = window.innerWidth < 768; // md breakpoint
      setItemsPerPage(isMobile ? 5 : 10);
    };
    checkMobile();
    window.addEventListener('resize', checkMobile);
    return () => window.removeEventListener('resize', checkMobile);
  }, []);
  
  // Quick Generate state
  const [quickGenerateOpen, setQuickGenerateOpen] = useState(false);
  const [templates, setTemplates] = useState<Template[]>([]);
  const [members, setMembers] = useState<Member[]>([]);
  const [, setLoadingQuickGenData] = useState(false);

  // Use certificates hook for Supabase integration
  const {
    certificates,
    loading,
    error,
    update,
    delete: deleteCert,
    refresh,
  } = useCertificates();

  // Send Email Modal state
  const [sendModalOpen, setSendModalOpen] = useState(false);
  const [isSendingEmail, setIsSendingEmail] = useState(false);
  const sendingRef = useRef(false);
  const [sendFormErrors, setSendFormErrors] = useState<{ email?: string; subject?: string; message?: string }>({});
  const [sendForm, setSendForm] = useState<{ email: string; subject: string; message: string }>({
    email: "",
    subject: "",
    message: "",
  });
  const [sendPreviewSrcs, setSendPreviewSrcs] = useState<{ cert: string | null; score: string | null }>({ cert: null, score: null });
  const [sendCert, setSendCert] = useState<Certificate | null>(null);

  // Handle opening image in new tab for full view
  const handleOpenImagePreview = useCallback((url: string | null | undefined, updatedAt?: string | null) => {
    if (!url) return;
    
    // Normalize URL untuk memastikan URL lengkap
    let imageUrl = url;
    
    // Jika sudah full URL (http/https) atau data URL, gunakan langsung
    if (/^https?:\/\//i.test(imageUrl) || imageUrl.startsWith('data:')) {
      // URL Supabase atau external URL sudah lengkap, gunakan langsung
      window.open(imageUrl, '_blank', 'noopener,noreferrer');
      return;
    }
    
    // Normalize local relative path like "generate/file.png" => "/generate/file.png"
    if (!imageUrl.startsWith('/')) {
      imageUrl = `/${imageUrl}`;
    }
    
    // Add cache bust for local paths if updated_at is available
    if (updatedAt) {
      const cacheBust = `?v=${new Date(updatedAt).getTime()}`;
      imageUrl = `${imageUrl}${cacheBust}`;
    }
    
    // Convert relative path to absolute URL
    if (typeof window !== 'undefined') {
      imageUrl = `${window.location.origin}${imageUrl}`;
    }
    
    // Open image in new tab
    window.open(imageUrl, '_blank', 'noopener,noreferrer');
  }, []);

  // Loading states for export and generate operations
  const [exportingPDF, setExportingPDF] = useState<string | null>(null);
  const [exportingPNG, setExportingPNG] = useState<string | null>(null);
  const [generatingLink, setGeneratingLink] = useState<string | null>(null);

  useEffect(() => {
    try {
      const raw = window.localStorage.getItem("ecert-role") || "";
      const normalized = raw.toLowerCase();
      const mapped = normalized === "admin" ? "Admin" : normalized === "team" ? "Team" : normalized === "public" ? "Public" : "Public";
      setRole(mapped);
    } catch {
      setRole("Public");
    }
  }, []);

  // Auto-refresh certificates only when explicitly needed (removed aggressive refresh)
  // Users can manually refresh if needed, or refresh happens after create/update/delete

  // Export both certificate and score as a single PDF (main first, score second)
  async function exportToPDF(certificate: Certificate) {
    if (!certificate.certificate_image_url) {
      toast.error("Certificate image not available to export", { duration: 2000 });
      return;
    }

    try {
      setExportingPDF(certificate.id);

      const mod = (await import("jspdf").catch(() => null)) as null | typeof import("jspdf");
      if (!mod || !("jsPDF" in mod)) {
        toast.error("PDF library missing. Please install 'jspdf' dependency.");
        return;
      }
      const { jsPDF } = mod;

      async function fetchImage(urlRaw: string) {
        let srcRaw = urlRaw || "";
        if (srcRaw && !/^https?:\/\//i.test(srcRaw) && !srcRaw.startsWith('/') && !srcRaw.startsWith('data:')) {
          srcRaw = `/${srcRaw}`;
        }
        const cacheBust = certificate.updated_at ? `?v=${new Date(certificate.updated_at).getTime()}` : '';
        const localWithBust = srcRaw.startsWith('/') ? `${srcRaw}${cacheBust}` : srcRaw;
        const src = localWithBust.startsWith('/') && typeof window !== 'undefined'
          ? `${window.location.origin}${localWithBust}`
          : localWithBust;
        const resp = await fetch(src);
        if (!resp.ok) throw new Error(`Failed to fetch image: ${resp.status}`);
        const blob = await resp.blob();
        const dataUrl = await new Promise<string>((resolve, reject) => {
          const reader = new FileReader();
          reader.onloadend = () => resolve(reader.result as string);
          reader.onerror = reject;
          reader.readAsDataURL(blob);
        });
        const bitmap = await createImageBitmap(blob);
        const dims = { w: bitmap.width, h: bitmap.height };
        bitmap.close();
        return { dataUrl, dims, mime: blob.type };
      }

      const main = await fetchImage(certificate.certificate_image_url);
      const imgType = main.mime.includes('png') ? 'PNG' : 'JPEG';

      const orientation = main.dims.w >= main.dims.h ? 'l' : 'p';
      const doc = new jsPDF({ orientation, unit: 'mm', format: 'a4' });

      function addCenteredImage(dataUrl: string, dims: { w: number; h: number }) {
        const pageW = doc.internal.pageSize.getWidth();
        const pageH = doc.internal.pageSize.getHeight();
        const margin = 8;
        const maxW = pageW - margin * 2;
        const maxH = pageH - margin * 2;
        const scale = Math.min(maxW / dims.w, maxH / dims.h);
        const drawW = dims.w * scale;
        const drawH = dims.h * scale;
        const x = (pageW - drawW) / 2;
        const y = (pageH - drawH) / 2;
        doc.addImage(dataUrl, imgType, x, y, drawW, drawH, undefined, 'FAST');
      }

      // Page 1: main
      addCenteredImage(main.dataUrl, main.dims);
      // Page 2: score if available
      if (certificate.score_image_url) {
        doc.addPage();
        const score = await fetchImage(certificate.score_image_url);
        addCenteredImage(score.dataUrl, score.dims);
      }

      const fileName = `${certificate.certificate_no || 'certificate'}-combined.pdf`;
      doc.save(fileName);
      toast.success("PDF exported");
    } catch (err: unknown) {
      toast.error(err instanceof Error ? err.message : "Failed to export PDF");
    } finally {
      setExportingPDF(null);
    }
  }

  // Export both certificate and score to PNG (two files)
  async function exportToPNG(certificate: Certificate) {
    if (!certificate.certificate_image_url) {
      toast.error("Certificate image not available to export", { duration: 2000 });
      return;
    }

    try {
      setExportingPNG(certificate.id);

      async function downloadPng(urlRaw: string, name: string) {
        let srcRaw = urlRaw || "";
        if (srcRaw && !/^https?:\/\//i.test(srcRaw) && !srcRaw.startsWith('/') && !srcRaw.startsWith('data:')) {
          srcRaw = `/${srcRaw}`;
        }
        const cacheBust = certificate.updated_at ? `?v=${new Date(certificate.updated_at).getTime()}` : '';
        const localWithBust = srcRaw.startsWith('/') ? `${srcRaw}${cacheBust}` : srcRaw;
        const src = localWithBust.startsWith('/') && typeof window !== 'undefined'
          ? `${window.location.origin}${localWithBust}`
          : localWithBust;
        const resp = await fetch(src);
        if (!resp.ok) throw new Error(`Failed to fetch image: ${resp.status}`);
        const blob = await resp.blob();
        const url = URL.createObjectURL(blob);
        const link = document.createElement('a');
        link.href = url;
        link.download = name;
        document.body.appendChild(link);
        link.click();
        document.body.removeChild(link);
        URL.revokeObjectURL(url);
      }

      const base = certificate.certificate_no || 'certificate';
      await downloadPng(certificate.certificate_image_url, `${base}.png`);
      if (certificate.score_image_url) {
        await downloadPng(certificate.score_image_url, `${base}-score.png`);
      }

      toast.success("PNGs downloaded successfully");
    } catch (err: unknown) {
      toast.error(err instanceof Error ? err.message : "Failed to export PNG");
    } finally {
      setExportingPNG(null);
    }
  }

  // Generate public certificate link using XID (compact) or public_id (fallback)
  async function generateCertificateLink(certificate: Certificate) {
    // Prefer XID for new compact URLs, fallback to public_id for older certificates
    const identifier = certificate.xid || certificate.public_id;
    
    if (!identifier) {
      toast.error(t('certificates.generateLink') + ' - ' + t('hero.noPublicLink'));
      return;
    }

    try {
      setGeneratingLink(certificate.id);

      // Get base URL - prefer environment variable, then use current origin
      let baseUrl = process.env.NEXT_PUBLIC_APP_URL;
      
      // If no env variable, use current window location
      if (!baseUrl && typeof window !== 'undefined') {
        baseUrl = window.location.origin;
      }
      
      // Ensure base URL has protocol (http:// or https://)
      if (baseUrl && !baseUrl.match(/^https?:\/\//i)) {
        baseUrl = `https://${baseUrl.replace(/^\/\//, '')}`;
      }
      
      // Generate absolute public link with new compact /c/ route
      const certificateLink = `${baseUrl}/c/${identifier}`;
      
      // Copy to clipboard
      if (navigator.clipboard) {
        await navigator.clipboard.writeText(certificateLink);
        toast.success(t('hero.linkCopied'), { duration: 2000 });
      } else {
        // Fallback for older browsers
        const textArea = document.createElement('textarea');
        textArea.value = certificateLink;
        textArea.style.position = 'fixed';
        textArea.style.opacity = '0';
        document.body.appendChild(textArea);
        textArea.select();
        document.execCommand('copy');
        document.body.removeChild(textArea);
        toast.success(t('hero.linkCopied'), { duration: 2000 });
      }
    } catch {
      toast.error(t('hero.linkGenerateFailed'), { duration: 2000 });
    } finally {
      setGeneratingLink(null);
    }
  }

  // Open modal to send certificate via email
  async function openSendEmailModal(certificate: Certificate) {
    try {
      if (!certificate.certificate_image_url) {
        toast.error("Certificate image not available", { duration: 2000 });
        return;
      }

      // Normalize image URL (local public path -> absolute), similar to preview
      let srcRaw = certificate.certificate_image_url || "";
      if (srcRaw && !/^https?:\/\//i.test(srcRaw) && !srcRaw.startsWith('/') && !srcRaw.startsWith('data:')) {
        srcRaw = `/${srcRaw}`;
      }
      const src = srcRaw.startsWith('/') && typeof window !== 'undefined' ? `${window.location.origin}${srcRaw}` : srcRaw;

      // Normalize score url if exists
      let scoreRaw = certificate.score_image_url || "";
      if (scoreRaw && !/^https?:\/\//i.test(scoreRaw) && !scoreRaw.startsWith('/') && !scoreRaw.startsWith('data:')) {
        scoreRaw = `/${scoreRaw}`;
      }
      const scoreSrc = scoreRaw
        ? (scoreRaw.startsWith('/') && typeof window !== 'undefined' ? `${window.location.origin}${scoreRaw}` : scoreRaw)
        : null;
      setSendCert(certificate);
      setSendPreviewSrcs({ cert: src, score: scoreSrc });
      setSendForm({
        email: "",
        subject: certificate.certificate_no ? `Certificate #${certificate.certificate_no}` : "Your Certificate",
        message: 
        `Certificate Information:

• Certificate Number: ${certificate.certificate_no || "N/A"}
• Recipient Name: ${certificate.name || "N/A"}
• Issue Date: ${new Date(certificate.issue_date).toLocaleDateString()}${certificate.expired_date ? `
• Expiry Date: ${new Date(certificate.expired_date).toLocaleDateString()}` : ""}${certificate.category ? `
• Category: ${certificate.category}` : ""}`,
      });
      setSendModalOpen(true);
    } catch (err: unknown) {
      toast.error(err instanceof Error ? err.message : 'Failed to prepare email');
    }
  }

  // Confirm and send from modal
  async function confirmSendEmail() {
    if (!sendCert || !sendPreviewSrcs.cert) return;
    if (isSendingEmail || sendingRef.current) return;
    
    // Clear previous errors
    setSendFormErrors({});
    
    // Validate fields
    const errors: { email?: string; subject?: string; message?: string } = {};
    const recipientEmail = (sendForm.email || '').trim();
    
    if (!recipientEmail) {
      errors.email = 'Recipient email is required';
    } else {
      const emailRegex = /^[^\s@]+@[^\s@]+\.[^\s@]+$/;
      if (!emailRegex.test(recipientEmail)) {
        errors.email = 'Please enter a valid email address';
      }
    }
    
    if (!sendForm.subject.trim()) {
      errors.subject = 'Subject is required';
    }
    
    if (!sendForm.message.trim()) {
      errors.message = 'Message is required';
    }
    
    // If there are errors, show them and return
    if (Object.keys(errors).length > 0) {
      setSendFormErrors(errors);
      return;
    }
    
    setIsSendingEmail(true);
    sendingRef.current = true;
    try {
      const payload = {
        recipientEmail,
        recipientName: sendCert.name,
        imageUrl: sendPreviewSrcs.cert,
        scoreImageUrl: sendPreviewSrcs.score,
        certificateNo: sendCert.certificate_no,
        subject: (sendForm.subject || '').trim(),
        message: (sendForm.message || '').trim(),
      };
      const res = await fetch('/api/send-certificate', {
        method: 'POST',
        headers: { 'Content-Type': 'application/json' },
        body: JSON.stringify(payload),
      });
      const json = await res.json().catch(() => ({}));
      if (!res.ok) {
        // More specific error messages
        if (res.status === 400) {
          throw new Error('Invalid email address or missing required fields');
        } else if (res.status === 404) {
          throw new Error('Email service not available');
        } else if (res.status === 500) {
          throw new Error('Server error. Please try again later');
        }
        throw new Error(json?.error || `Failed to send email (status ${res.status})`);
      }
      if (json.previewUrl) {
        toast.success('Email queued successfully! Preview opened in new tab');
        try { window.open(json.previewUrl, '_blank'); } catch {}
      } else {
        toast.success(`Email sent successfully to ${recipientEmail}`);
      }
      setSendModalOpen(false);
      setSendCert(null);
      setSendPreviewSrcs({ cert: null, score: null });
      setSendForm({ email: '', subject: '', message: '' });
    } catch (err: unknown) {
      toast.error(err instanceof Error ? err.message : 'Failed to send email. Please try again.');
    } finally {
      setIsSendingEmail(false);
      sendingRef.current = false;
    }
  }

  // Quick Generate: Load templates and members when modal opens
  const handleOpenQuickGenerate = async () => {
    setQuickGenerateOpen(true);
    
    if (templates.length === 0 || members.length === 0) {
      const loadingToast = toast.loading('Loading templates and members...');
      
      try {
        setLoadingQuickGenData(true);
        const [templatesData, membersData] = await Promise.all([
          getTemplates(),
          getMembers()
        ]);
        
        // Filter out draft templates - only show ready templates for certificate generation
        const readyTemplates = templatesData.filter(t => t.status === 'ready' || !t.status);
        
        setTemplates(readyTemplates);
        setMembers(membersData);
        toast.dismiss(loadingToast);
      } catch {
        toast.dismiss(loadingToast);
        toast.error('Failed to load templates and members');
      } finally {
        setLoadingQuickGenData(false);
      }
    }
  };

  // Quick Generate: Handle certificate generation
  const handleQuickGenerate = async (params: QuickGenerateParams) => {
    const loadingToast = toast.loading(t('quickGenerate.generatingCertificates'));
    
    try {
      const layoutConfig = await getTemplateLayout(params.template.id);
      
      let defaults: TemplateDefaults | null = null;
      
      if (layoutConfig && layoutConfig.certificate) {
        
        // Migrate old data: ensure all layers have dual coordinates and defaults
        const migratedLayers = layoutConfig.certificate.textLayers.map(layer => ({
          ...layer,
          // CRITICAL: Ensure absolute coordinates exist (convert from percentage if needed)
          x: layer.x !== undefined ? layer.x : (layer.xPercent || 0) * STANDARD_CANVAS_WIDTH,
          y: layer.y !== undefined ? layer.y : (layer.yPercent || 0) * STANDARD_CANVAS_HEIGHT,
          // CRITICAL: Ensure percentage coordinates exist (convert from absolute if needed)
          xPercent: layer.xPercent !== undefined ? layer.xPercent : (layer.x || 0) / STANDARD_CANVAS_WIDTH,
          yPercent: layer.yPercent !== undefined ? layer.yPercent : (layer.y || 0) / STANDARD_CANVAS_HEIGHT,
          maxWidth: layer.maxWidth || 300, // Default maxWidth if missing
          lineHeight: layer.lineHeight || 1.2, // Default lineHeight if missing
        }));
        
        // CRITICAL FIX: Handle both nested and flat photoLayers structure for backward compatibility
        // New structure: layoutConfig.certificate.photoLayers (nested)
        // Old structure: layoutConfig.photoLayers (flat - current database structure)
        const photoLayersRaw = layoutConfig.certificate.photoLayers || (layoutConfig as unknown as { photoLayers?: PhotoLayerConfig[] }).photoLayers;
        const photoLayersFromConfig: PhotoLayerDefault[] = (photoLayersRaw || []).map((layer: PhotoLayerConfig) => ({
          id: layer.id,
          type: layer.type,
          src: layer.src,
          x: layer.x,
          y: layer.y,
          xPercent: layer.xPercent,
          yPercent: layer.yPercent,
          width: layer.width,
          height: layer.height,
          widthPercent: layer.widthPercent,
          heightPercent: layer.heightPercent,
          zIndex: layer.zIndex,
          fitMode: layer.fitMode,
          crop: layer.crop,
          mask: layer.mask,
          opacity: layer.opacity,
          rotation: layer.rotation,
          maintainAspectRatio: layer.maintainAspectRatio,
          originalWidth: layer.originalWidth,
          originalHeight: layer.originalHeight,
          storagePath: layer.storagePath,
        }));
        
        defaults = {
          templateId: params.template.id,
          templateName: params.template.name,
          textLayers: migratedLayers,
          overlayImages: layoutConfig.certificate.overlayImages,
          photoLayers: photoLayersFromConfig, // Use extracted photo layers
          savedAt: layoutConfig.lastSavedAt
        };
      } else {
        const templateId = params.template.is_dual_template 
          ? `${params.template.id}_certificate` 
          : params.template.id;
        defaults = getTemplateDefaults(templateId);
      }
      
      // Validate we have layout configuration
      if (!defaults || !defaults.textLayers || defaults.textLayers.length === 0) {
        throw new Error('Template layout not configured. Please configure the template layout first in Templates page.');
      }

      if (params.dataSource === 'member') {
        // Member-based generation (single or multiple)
        if (params.members && params.members.length > 0 && params.certificateData) {
          // Multiple members - show progress like Excel
          const total = params.members.length;
          let generated = 0;
          const currentToast = loadingToast;
          
          for (const member of params.members) {
            try {
              // Get score data for this member (if dual template)
              const memberScoreData = params.scoreDataMap?.[member.id];
              
              await generateSingleCertificate(
                params.template,
                member,
                params.certificateData,
                defaults,
                params.dateFormat,
                memberScoreData, // Pass score data for dual template
                layoutConfig // Pass layout config for score generation
              );
              
              generated++;
              // Update the same toast instead of creating new ones
              toast.loading(`${t('quickGenerate.generatingCertificates')} ${generated}/${total}`, { id: currentToast });
            } catch (error) {
              console.error(`❌ Failed to generate certificate for ${member.name}:`, error);
              // Don't increment generated count on error
            }
          }
          
          toast.dismiss(currentToast);
          toast.success(`${t('quickGenerate.successMultiple')} ${generated}/${total} ${t('quickGenerate.certificatesGenerated')}`, { duration: 3000 });
        } else if (params.member && params.certificateData) {
          // Extract score data from scoreDataMap
          let memberScoreData: Record<string, string> | undefined;
          if (params.template.score_image_url && layoutConfig?.score && params.scoreDataMap && params.member.id) {
            // Get score data for this specific member from scoreDataMap
            const memberScoreFromMap = params.scoreDataMap[params.member.id];
            
            if (memberScoreFromMap) {
              memberScoreData = memberScoreFromMap;
            }
          }
          
          await generateSingleCertificate(
            params.template,
            params.member,
            params.certificateData,
            defaults,
            params.dateFormat,
            memberScoreData,  // ✅ Pass score data for manual input
            layoutConfig      // ✅ Pass layout config
          );
          toast.dismiss(loadingToast);
          toast.success(t('quickGenerate.successSingle'), { duration: 2000 });
        } else {
          throw new Error('No member(s) provided for certificate generation');
        }
      } else if (params.dataSource === 'excel' && params.excelData) {
        // Bulk certificate generation from Excel
        const total = params.excelData.length;
        let generated = 0;
        const currentToast = loadingToast;
        
        for (const row of params.excelData) {
          try {
            // Extract data from Excel row
            const name = String(row.name || row.recipient || '');
            const description = String(row.description || '');
            let issueDate = String(row.issue_date || row.date || '');
            
            // CRITICAL: Auto-generate issue_date if empty (use current date)
            if (!issueDate) {
              issueDate = new Date().toISOString().split('T')[0];
            }
            
            const certNo = String(row.certificate_no || row.cert_no || '');
            const expiredDate = String(row.expired_date || row.expiry || '');
            
            // Create temporary member object from Excel data
            const tempMember: Member = {
              id: `temp-${Date.now()}-${generated}`,
              name,
              email: String(row.email || ''),
              organization: String(row.organization || ''),
              phone: String(row.phone || ''),
              job: String(row.job || ''),
              date_of_birth: null,
              address: String(row.address || ''),
              city: String(row.city || ''),
              notes: '',
              created_at: new Date().toISOString(),
              updated_at: new Date().toISOString()
            };
            
            // Extract ALL Excel data for variable replacement (including {perusahaan}, etc.)
            const excelRowData: Record<string, string> = {};
            for (const [key, value] of Object.entries(row)) {
              // Skip standard fields that are handled separately
              if (!['name', 'certificate_no', 'issue_date', 'expired_date', 'description', 'email', 'organization', 'phone', 'job', 'address', 'city'].includes(key)) {
                if (value !== undefined && value !== null && value !== '') {
                  excelRowData[key] = String(value);
                }
              }
            }
            
            // DUAL TEMPLATE: Extract score data from Excel row for score certificate
            let excelScoreData: Record<string, string> | undefined;
            if (params.template.score_image_url && layoutConfig?.score) {
              excelScoreData = {};
              // The row data comes from mergeExcelData() which maps Excel columns to layer IDs
              const scoreTextLayers = layoutConfig.score.textLayers || [];
              
              // DEBUG: Log available Excel columns
              console.log('📊 [EXCEL DEBUG] Available Excel columns:', Object.keys(row));
              console.log('📊 [EXCEL DEBUG] Score text layers:', scoreTextLayers.map(l => l.id));
              
              for (const layer of scoreTextLayers) {
                // Only skip standard certificate fields that are handled separately
                // DO NOT skip based on useDefaultText - we need Excel data for ALL layers!
                if (layer.id === 'name' || 
                    layer.id === 'certificate_no' || 
                    layer.id === 'issue_date' || 
                    layer.id === 'score_date') {
                  continue;
                }
                
                // Extract Excel data for ALL other layers (including those with useDefaultText)
                if (row[layer.id] !== undefined && row[layer.id] !== null && row[layer.id] !== '') {
                  excelScoreData[layer.id] = String(row[layer.id]);
                  
                  // DEBUG: Log extracted data
                  console.log(`✅ [EXCEL EXTRACTED] Layer "${layer.id}":`, String(row[layer.id]));
                } else {
                  // DEBUG: Log missing data
                  console.log(`❌ [EXCEL MISSING] Layer "${layer.id}" not found in Excel row`);
                }
              }
              
              console.log('📦 [EXCEL SCORE DATA]:', excelScoreData);
            }
            
            // generateSingleCertificate will auto-generate certificate_no and expired_date if empty
            await generateSingleCertificate(
              params.template,
              tempMember,
              { certificate_no: certNo, description, issue_date: issueDate, expired_date: expiredDate },
              defaults,
              params.dateFormat,
              excelScoreData, // Pass extracted score data for dual template
              layoutConfig, // Pass layout config for score generation
              excelRowData // CRITICAL FIX: Pass ALL Excel row data for variable replacement
            );
            
            generated++;
            // Update the same toast instead of creating new ones
            toast.loading(`${t('quickGenerate.generatingCertificates')} ${generated}/${total}`, { id: currentToast });
          } catch {
          }
        }
        
        toast.dismiss(currentToast);
        toast.success(`${t('quickGenerate.successMultiple')} ${generated}/${total} ${t('quickGenerate.certificatesGenerated')}`, { duration: 3000 });
      }
      
      // Refresh certificates list
      await refresh();
    } catch (error: unknown) {
      toast.dismiss(loadingToast);
      toast.error(error instanceof Error ? error.message : 'Failed to generate certificate', { duration: 3000 });
    }
  };

  // Helper: Generate single certificate with full canvas rendering
  const generateSingleCertificate = async (
    template: Template,
    member: Member,
    certData: { certificate_no: string; description: string; issue_date: string; expired_date: string },
    defaults: TemplateDefaults,
    dateFormat: string,
    scoreData?: Record<string, string>,
    layoutConfig?: TemplateLayoutConfig | null,
    excelRowData?: Record<string, string> // CRITICAL FIX: Add parameter for ALL Excel data
  ) => {
    if (scoreData) {
      scoreData = autoPopulatePrestasi(scoreData);
    }
    
    // ✅ BUG FIX: Don't generate new XID for file naming!
    // We'll get proper filenames after saving certificate with real XID
    
    // CRITICAL: Auto-generate certificate_no if empty
    let finalCertificateNo = certData.certificate_no?.trim();
    if (!finalCertificateNo && certData.issue_date) {
      try {
        const issueDate = new Date(certData.issue_date);
        finalCertificateNo = await generateCertificateNumber(issueDate);
      } catch {
        // Fallback: use timestamp-based number
        finalCertificateNo = `CERT-${Date.now()}`;
      }
    }
    
    let finalExpiredDate = certData.expired_date?.trim();
    if (!finalExpiredDate && certData.issue_date) {
      const issue = new Date(certData.issue_date);
      const expiry = new Date(issue);
      expiry.setFullYear(expiry.getFullYear() + 3);
      finalExpiredDate = expiry.toISOString().split('T')[0];
    }
    
    let finalIssueDate = certData.issue_date?.trim();
    if (!finalIssueDate) {
      finalIssueDate = new Date().toISOString().split('T')[0];
    }
    
    // Use final values for rendering
    const finalCertData = {
      certificate_no: finalCertificateNo || certData.certificate_no,
      description: certData.description || '',
      issue_date: finalIssueDate,
      expired_date: finalExpiredDate || certData.expired_date
    };
    const templateImageUrl = await getTemplateImageUrl(template);
    
    if (!templateImageUrl) {
      throw new Error(`Template image not found for ${template.name}`);
    }
    
    // Prepare text layers with member data
    const textLayers: RenderTextLayer[] = defaults.textLayers
      .filter(layer => layer.visible !== false)
      .map((layer) => {
      let text = '';
      let processedRichText = layer.richText;
      const variableData: Record<string, string> = {
        // Common certificate fields
        name: member.name || '',
        certificate_no: finalCertData.certificate_no || '',
        description: finalCertData.description || '',
        issue_date: formatDateString(finalCertData.issue_date, dateFormat),
        expired_date: finalCertData.expired_date ? formatDateString(finalCertData.expired_date, dateFormat) : '',
        // CRITICAL FIX: Include ALL Excel row data for variables like {perusahaan}
        ...(excelRowData || {}),
        // Score data (manual input or Excel) - spread last to override if needed
        ...(scoreData || {})
      };
      if (scoreData && 
          scoreData[layer.id] !== undefined && 
          scoreData[layer.id] !== null && 
          scoreData[layer.id] !== '' &&
          String(scoreData[layer.id]).trim() !== '') {
        text = String(scoreData[layer.id]).trim();
      }
      else if (layer.useDefaultText && layer.defaultText) {
        text = layer.defaultText;
      } else {
        if (layer.id === 'name') text = member.name;
        else if (layer.id === 'certificate_no') text = finalCertData.certificate_no || '';
        else if (layer.id === 'description') text = finalCertData.description || '';
        else if (layer.id === 'issue_date') {
          text = formatDateString(finalCertData.issue_date, dateFormat);
        } else if (layer.id === 'expired_date') {
          text = finalCertData.expired_date ? formatDateString(finalCertData.expired_date, dateFormat) : '';
        }
        else if (layer.defaultText) text = layer.defaultText;
      }
      if (processedRichText && processedRichText.length > 0) {
        const hasVars = processedRichText.some(span => span.text.includes('{'));
        if (hasVars) {
          processedRichText = replaceVariablesInRichText(processedRichText, variableData);
          text = processedRichText.map(span => span.text).join('');
        }
      } else if (text && text.includes('{')) {
        text = replaceVariables(text, variableData);
      }
      
      return {
        id: layer.id,
        text: text,
        x: layer.x,
        y: layer.y,
        xPercent: layer.xPercent,
        yPercent: layer.yPercent,
        fontSize: layer.fontSize,
        color: layer.color,
        fontWeight: layer.fontWeight,
        fontStyle: layer.fontStyle,
        fontFamily: layer.fontFamily,
        textAlign: layer.textAlign,
        maxWidth: layer.maxWidth,
        lineHeight: layer.lineHeight,
        richText: processedRichText,
        hasInlineFormatting: layer.hasInlineFormatting};
    });
    const photoLayersForRender = defaults.photoLayers?.map(layer => ({
      id: layer.id,
      type: layer.type,
      src: layer.src,
      x: layer.x,
      y: layer.y,
      xPercent: layer.xPercent,
      yPercent: layer.yPercent,
      width: layer.width,
      height: layer.height,
      widthPercent: layer.widthPercent,
      heightPercent: layer.heightPercent,
      zIndex: layer.zIndex,
      fitMode: layer.fitMode,
      opacity: layer.opacity,
      rotation: layer.rotation,
      crop: layer.crop,
      mask: layer.mask
    })) || [];
    
    // ✅ We'll get certificate XID after saving it below
    // For now, prepare QR layers with placeholder - we'll update URLs after certificate is saved
    
    // Prepare QR code layers with certificate URL from layout config  
    const qrLayersForRender = layoutConfig?.certificate?.qrLayers?.map((layer: QRCodeLayerConfig) => ({
      id: layer.id,
      type: layer.type as 'qr_code',
      qrData: layer.qrData.replace('{{CERTIFICATE_URL}}', `${process.env.NEXT_PUBLIC_BASE_URL || window.location.origin}/c/PLACEHOLDER_XID`),
      x: layer.x,
      y: layer.y,
      xPercent: layer.xPercent,
      yPercent: layer.yPercent,
      width: layer.width,
      height: layer.height,
      widthPercent: layer.widthPercent,
      heightPercent: layer.heightPercent,
      zIndex: layer.zIndex,
      opacity: layer.opacity,
      rotation: layer.rotation,
      foregroundColor: layer.foregroundColor,
      backgroundColor: layer.backgroundColor,
      errorCorrectionLevel: layer.errorCorrectionLevel,
      margin: layer.margin
    })) || [];
    
    // ✅ BUG FIX: Don't generate new XID for file naming!
    // We'll get proper filenames after saving certificate with real XID
    const { cert: certFileName, xid } = generatePairedXIDFilenames();
    
    const certificateImageDataUrl = await renderCertificateToDataURL({
      templateImageUrl,
      textLayers,
      photoLayers: photoLayersForRender,
      qrLayers: qrLayersForRender,
    });
    const certificateThumbnail = await generateThumbnail(certificateImageDataUrl, {
      format: 'webp',
      quality: 0.85,
      maxWidth: 1200
    });
    const pngFileName = certFileName;
    const pngUploadResponse = await fetch('/api/upload-to-storage', {
      method: 'POST',
      headers: { 'Content-Type': 'application/json' },
      body: JSON.stringify({
        imageData: certificateImageDataUrl,
        fileName: pngFileName,
        bucketName: 'certificates',
      }),
    });
    
    if (!pngUploadResponse.ok) {
      const errorText = await pngUploadResponse.text();
      throw new Error(`Failed to upload PNG master to storage: ${errorText}`);
    }
    
    const pngUploadResult = await pngUploadResponse.json();
    if (!pngUploadResult.success) {
      throw new Error(`PNG upload failed: ${pngUploadResult.error}`);
    }
    const webpFileName = `preview/${xid}_cert.webp`;
    const webpUploadResponse = await fetch('/api/upload-to-storage', {
      method: 'POST',
      headers: { 'Content-Type': 'application/json' },
      body: JSON.stringify({
        imageData: certificateThumbnail,
        fileName: webpFileName,
        bucketName: 'certificates',
      }),
    });
    
    if (!webpUploadResponse.ok) {
      const errorText = await webpUploadResponse.text();
      throw new Error(`Failed to upload WebP preview to storage: ${errorText}`);
    }
    
    const webpUploadResult = await webpUploadResponse.json();
    if (!webpUploadResult.success) {
      throw new Error(`WebP upload failed: ${webpUploadResult.error}`);
    }
    
    const finalCertificateImageUrl = pngUploadResult.url;
    const finalCertificateThumbnailUrl = webpUploadResult.url;
    const certificateTextLayers: CertificateTextLayer[] = textLayers.map(layer => {
      const baseLayer = {
        id: layer.id,
        text: layer.text,
        x: layer.x || 0,
        y: layer.y || 0,
        xPercent: layer.xPercent || 0,
        yPercent: layer.yPercent || 0,
        fontSize: layer.fontSize,
        color: layer.color,
        fontWeight: layer.fontWeight || 'normal',
        fontFamily: layer.fontFamily || 'Arial',
        maxWidth: layer.maxWidth,
        lineHeight: layer.lineHeight,
      };
      // Only include textAlign if it's not certificate_no or issue_date
      if (layer.id !== 'certificate_no' && layer.id !== 'issue_date') {
        return { ...baseLayer, textAlign: layer.textAlign };
      }
      return baseLayer;
    });
    
    // Create certificate data to save (use finalCertData which has auto-generated values)
    const certificateDataToSave: CreateCertificateData = {
      certificate_no: finalCertData.certificate_no,
      name: member.name.trim(),
      description: finalCertData.description.trim() || undefined,
      issue_date: finalCertData.issue_date,
      expired_date: finalCertData.expired_date || undefined,
      category: template.category || undefined,
      template_id: template.id,
      member_id: member.id.startsWith('temp-') ? undefined : member.id,
      text_layers: certificateTextLayers,
      merged_image: finalCertificateImageUrl,
      certificate_image_url: finalCertificateImageUrl,
      certificate_thumbnail_url: finalCertificateThumbnailUrl,
    };
    
    // ✅ Save certificate to get proper XID from database
    const savedCertificate = await createCertificate(certificateDataToSave);
    
    // Now use the REAL certificate XID for filenames
    const certificateXid = savedCertificate.xid;
    // Use certificateXid to update existing filenames
    const finalCertFileName = `${certificateXid}_cert.png`;
    const finalScoreFileName = `${certificateXid}_score.png`;
    
    // ✅ NOW RE-RENDER with correct certificate XID
    // Update QR layers with correct certificate XID
    qrLayersForRender?.forEach(layer => {
      layer.qrData = layer.qrData.replace('PLACEHOLDER_XID', certificateXid);
    });
    
    // Re-render certificate with correct QR URLs and upload with proper filename
    const finalCertificateImageDataUrl = await renderCertificateToDataURL({
      templateImageUrl,
      textLayers,
      photoLayers: photoLayersForRender,
      qrLayers: qrLayersForRender,
    });
    
    const finalCertificateThumbnail = await generateThumbnail(finalCertificateImageDataUrl, {
      format: 'webp',
      quality: 0.85,
      maxWidth: 1200
    });
    
    // Upload with proper XID filename
    const finalPngUploadResponse = await fetch('/api/upload-to-storage', {
      method: 'POST',
      headers: { 'Content-Type': 'application/json' },
      body: JSON.stringify({
        imageData: finalCertificateImageDataUrl,
        fileName: finalCertFileName,
        bucketName: 'certificates',
      }),
    });
    
    if (!finalPngUploadResponse.ok) {
      const errorText = await finalPngUploadResponse.text();
      throw new Error(`Failed to upload final PNG to storage: ${errorText}`);
    }
    
    const finalPngUploadResult = await finalPngUploadResponse.json();
    const finalWebpUploadResponse = await fetch('/api/upload-to-storage', {
      method: 'POST',
      headers: { 'Content-Type': 'application/json' },
      body: JSON.stringify({
        imageData: finalCertificateThumbnail,
        fileName: finalCertFileName.replace('.png', '.webp'),
        bucketName: 'certificates',
      }),
    });
    
    if (!finalWebpUploadResponse.ok) {
      const errorText = await finalWebpUploadResponse.text();
      throw new Error(`Failed to upload final WebP to storage: ${errorText}`);
    }
    
    const finalWebpUploadResult = await finalWebpUploadResponse.json();
    
    // Update certificate record with proper URLs
    const { error: updateError } = await supabaseClient
      .from('certificates')
      .update({ 
        certificate_image_url: finalPngUploadResult.url,
        certificate_thumbnail_url: finalWebpUploadResult.url
      })
      .eq('id', savedCertificate.id);
    
    if (updateError) {
      console.error('❌ Failed to update certificate URLs:', updateError);
    }
    
    if (template.score_image_url && scoreData && Object.keys(scoreData).length > 0) {
      try {
        // Load score layout from database
        const scoreLayoutConfig = layoutConfig?.score;
        
        if (scoreLayoutConfig && scoreLayoutConfig.textLayers) {
          const migratedScoreLayers = scoreLayoutConfig.textLayers
            .filter(layer => layer.visible !== false)
            .map(layer => ({
            ...layer,
            // CRITICAL: Ensure absolute coordinates exist (convert from percentage if needed)
            x: layer.x !== undefined ? layer.x : (layer.xPercent || 0) * STANDARD_CANVAS_WIDTH,
            y: layer.y !== undefined ? layer.y : (layer.yPercent || 0) * STANDARD_CANVAS_HEIGHT,
            // CRITICAL: Ensure percentage coordinates exist (convert from absolute if needed)
            xPercent: layer.xPercent !== undefined ? layer.xPercent : (layer.x || 0) / STANDARD_CANVAS_WIDTH,
            yPercent: layer.yPercent !== undefined ? layer.yPercent : (layer.y || 0) / STANDARD_CANVAS_HEIGHT,
            maxWidth: layer.maxWidth || 300,
            lineHeight: layer.lineHeight || 1.2,
          }));
          const scorePhotoLayersRaw = scoreLayoutConfig.photoLayers || [];
          const scorePhotoLayersForRender = scorePhotoLayersRaw.map(layer => ({
            id: layer.id,
            type: layer.type,
            src: layer.src,
            x: layer.x,
            y: layer.y,
            xPercent: layer.xPercent,
            yPercent: layer.yPercent,
            width: layer.width,
            height: layer.height,
            widthPercent: layer.widthPercent,
            heightPercent: layer.heightPercent,
            zIndex: layer.zIndex,
            fitMode: layer.fitMode,
            opacity: layer.opacity,
            rotation: layer.rotation,
            crop: layer.crop,
            mask: layer.mask
          }));
          
          const scoreTextLayers: RenderTextLayer[] = migratedScoreLayers.map((layer: TextLayerConfig) => {
            let text = '';
            if (scoreData && 
                scoreData[layer.id] !== undefined && 
                scoreData[layer.id] !== null && 
                scoreData[layer.id] !== '' &&
                String(scoreData[layer.id]).trim() !== '') {
              text = String(scoreData[layer.id]).trim();
              
              // DEBUG: Log score layer text assignment
              console.log(`🎨 [RENDER LAYER] "${layer.id}":`, {
                text: text.substring(0, 50),
                fontSize: layer.fontSize,
                textAlign: layer.textAlign,
                xPercent: layer.xPercent,
                yPercent: layer.yPercent
              });
            }
            else if (layer.id === 'name') {
              text = member.name;
            }
            else if (layer.id === 'certificate_no') {
              text = finalCertData.certificate_no || '';
            }
            else if (layer.id === 'issue_date' || layer.id === 'score_date') {
              text = formatDateString(finalCertData.issue_date, dateFormat);
            }
            else if (layer.id === 'expired_date' || layer.id === 'expiry_date') {
              text = finalCertData.expired_date ? formatDateString(finalCertData.expired_date, dateFormat) : '';
            }
            else if (layer.useDefaultText && layer.defaultText) {
              text = layer.defaultText;
            }
            const variableData: Record<string, string> = {
              // Common certificate fields
              name: member.name || '',
              certificate_no: finalCertData.certificate_no || '',
              description: finalCertData.description || '',
              issue_date: formatDateString(finalCertData.issue_date, dateFormat),
              expired_date: finalCertData.expired_date ? formatDateString(finalCertData.expired_date, dateFormat) : '',
              // All score data
              ...(scoreData || {})
            };
            
            let processedRichText = layer.richText;
            if (processedRichText && processedRichText.length > 0) {
              const hasVars = processedRichText.some(span => span.text.includes('{'));
              if (hasVars) {
                processedRichText = replaceVariablesInRichText(processedRichText, variableData);
                text = processedRichText.map(span => span.text).join('');
              }
            } else if (text && text.includes('{')) {
              text = replaceVariables(text, variableData);
            }
            
            const textChanged = text !== layer.defaultText;
            const hasProcessedRichText = processedRichText && processedRichText !== layer.richText;
            const shouldClearRichText = textChanged && layer.richText && !hasProcessedRichText;
            
            if (shouldClearRichText) {
              processedRichText = undefined;
            }
            
            return {
              id: layer.id,
              text: text,
              x: layer.x,
              y: layer.y,
              xPercent: layer.xPercent,
              yPercent: layer.yPercent,

              fontSize: layer.fontSize,
              color: layer.color,
              fontWeight: layer.fontWeight,
              fontStyle: layer.fontStyle,
              fontFamily: layer.fontFamily,
              textAlign: layer.textAlign,
              maxWidth: layer.maxWidth,
              lineHeight: layer.lineHeight,
              richText: processedRichText,
              hasInlineFormatting: layer.hasInlineFormatting,
            };
          });
          
          // Prepare QR code layers for score with certificate URL
          const scoreQRLayersForRender = layoutConfig?.score?.qrLayers?.map((layer: QRCodeLayerConfig) => ({
            id: layer.id,
            type: layer.type as 'qr_code',
            qrData: layer.qrData.replace('{{CERTIFICATE_URL}}', `${process.env.NEXT_PUBLIC_BASE_URL || window.location.origin}/c/${certificateXid}`),
            x: layer.x,
            y: layer.y,
            xPercent: layer.xPercent,
            yPercent: layer.yPercent,
            width: layer.width,
            height: layer.height,
            widthPercent: layer.widthPercent,
            heightPercent: layer.heightPercent,
            zIndex: layer.zIndex,
            opacity: layer.opacity,
            rotation: layer.rotation,
            foregroundColor: layer.foregroundColor,
            backgroundColor: layer.backgroundColor,
            errorCorrectionLevel: layer.errorCorrectionLevel,
            margin: layer.margin
          })) || [];
          
          const scoreImageDataUrl = await renderCertificateToDataURL({
            templateImageUrl: template.score_image_url,
            textLayers: scoreTextLayers,
            photoLayers: scorePhotoLayersForRender,
            qrLayers: scoreQRLayersForRender,
          });
          const scoreThumbnail = await generateThumbnail(scoreImageDataUrl, {
            format: 'webp',
            quality: 0.85,
            maxWidth: 1200
          });
          const scorePngFileName = finalScoreFileName;
          const scorePngUploadResponse = await fetch('/api/upload-to-storage', {
            method: 'POST',
            headers: { 'Content-Type': 'application/json' },
            body: JSON.stringify({
              imageData: scoreImageDataUrl,
              fileName: scorePngFileName,
              bucketName: 'certificates',
            }),
          });
          
          if (!scorePngUploadResponse.ok) {
            const errorText = await scorePngUploadResponse.text();
            throw new Error(`Failed to upload PNG score master to storage: ${errorText}`);
          }
          
          const scorePngUploadResult = await scorePngUploadResponse.json();
          if (!scorePngUploadResult.success) {
            throw new Error(`PNG score upload failed: ${scorePngUploadResult.error}`);
          }
          const scoreWebpFileName = `preview/${xid}_score.webp`;
          const scoreWebpUploadResponse = await fetch('/api/upload-to-storage', {
            method: 'POST',
            headers: { 'Content-Type': 'application/json' },
            body: JSON.stringify({
              imageData: scoreThumbnail,
              fileName: scoreWebpFileName,
              bucketName: 'certificates',
            }),
          });
          
          if (!scoreWebpUploadResponse.ok) {
            const errorText = await scoreWebpUploadResponse.text();
            throw new Error(`Failed to upload WebP score preview to storage: ${errorText}`);
          }
          
          const scoreWebpUploadResult = await scoreWebpUploadResponse.json();
          if (!scoreWebpUploadResult.success) {
            throw new Error(`WebP score upload failed: ${scoreWebpUploadResult.error}`);
          }
          
          const finalScoreImageUrl = scorePngUploadResult.url;
          const finalScoreThumbnailUrl = scoreWebpUploadResult.url;
          
          const { error: updateError } = await supabaseClient
            .from('certificates')
            .update({ 
              score_image_url: finalScoreImageUrl, // PNG master
              score_thumbnail_url: finalScoreThumbnailUrl // WebP preview
            })
            .eq('id', savedCertificate.id);
          
          if (updateError) {
            console.error('❌ Failed to update score certificate:', updateError);
          }
        }
      } catch {
        // Don't throw - main certificate is already saved
      }
    }
    
    // Refresh certificates list and wait for completion to prevent race condition
    await refresh();
    
    return savedCertificate;
  };

  const filtered = useMemo(() => {
    let filteredCerts = certificates;

    // Tenant filter
    if (selectedTenantId) {
      filteredCerts = filteredCerts.filter(
        (cert) => cert.tenant_id === selectedTenantId,
      );
    }

    // Search filter - use debounced search input for better performance
    const searchQuery = (debouncedSearchInput || certQuery || "").toLowerCase();
    if (searchQuery) {
      filteredCerts = filteredCerts.filter(
        (cert) =>
          cert.certificate_no.toLowerCase().includes(searchQuery) ||
          cert.name.toLowerCase().includes(searchQuery) ||
          (cert.description &&
            cert.description.toLowerCase().includes(searchQuery)),
      );
    }

    // Category filter
    if (categoryFilter) {
      filteredCerts = filteredCerts.filter(
        (cert) => cert.category === categoryFilter,
      );
    }

    // Date filter
    if (dateFilter) {
      filteredCerts = filteredCerts.filter(
        (cert) => cert.issue_date === dateFilter,
      );
    }
    return filteredCerts;
  }, [certificates, debouncedSearchInput, certQuery, categoryFilter, dateFilter, selectedTenantId]);

  // Pagination logic
  const indexOfLastItem = currentPage * itemsPerPage;
  const indexOfFirstItem = indexOfLastItem - itemsPerPage;
  const currentCertificates = useMemo(() => 
    filtered.slice(indexOfFirstItem, indexOfLastItem), 
    [filtered, indexOfFirstItem, indexOfLastItem]
  );
  const totalPages = useMemo(() => 
    Math.ceil(filtered.length / itemsPerPage), 
    [filtered, itemsPerPage]
  );

  // Reset to first page when filters change
  useEffect(() => {
    setCurrentPage(1);
  }, [searchInput, categoryFilter, dateFilter]);
  
  // Reset to first page when itemsPerPage changes (mobile/desktop switch)
  useEffect(() => {
    setCurrentPage(1);
  }, [itemsPerPage]);

  // Filter modal handlers
  const openFilterModal = () => {
    setTempCategoryFilter(categoryFilter);
    setTempDateFilter(dateFilter);
    setFilterModalOpen(true);
  };

  const applyFilters = () => {
    setCategoryFilter(tempCategoryFilter);
    setDateFilter(tempDateFilter);
    setFilterModalOpen(false);
  };

  const cancelFilters = () => {
    setTempCategoryFilter(categoryFilter);
    setTempDateFilter(dateFilter);
    setFilterModalOpen(false);
  };


  const [isEditOpen, setIsEditOpen] = useState<null | string>(null);
  const [draft, setDraft] = useState<Certificate | null>(null);
  const [previewCertificate, setPreviewCertificate] =
    useState<Certificate | null>(null);
  const [previewTemplate, setPreviewTemplate] = useState<Template | null>(null);
  const [previewMode, setPreviewMode] = useState<'certificate' | 'score' | 'combined'>('certificate');
  const [scoreDefaults, setScoreDefaults] = useState<TemplateDefaults | null>(null);
  const [deletingCertificateId, setDeletingCertificateId] = useState<
    string | null
  >(null);
  const canDelete = role === "Admin"; // Only Admin can delete
  
  // Member detail modal state
  const [memberDetailOpen, setMemberDetailOpen] = useState<boolean>(false);
  const [detailMember] = useState<Member | null>(null);
  const [loadingMemberDetail] = useState<boolean>(false);
  
  // REMOVED: templateImageDimensions state - no longer needed
  // We now use container dimensions directly for text scaling

  // Ref for preview container to calculate actual dimensions
  const previewContainerRef = useRef<HTMLDivElement>(null);
  const [containerDimensions, setContainerDimensions] = useState<{ width: number; height: number } | null>(null);

  // Update container dimensions when it changes
  useEffect(() => {
    const updateDimensions = () => {
      if (previewContainerRef.current) {
        const rect = previewContainerRef.current.getBoundingClientRect();
        
        // CRITICAL: Calculate actual image display size considering object-contain behavior
        // The image maintains 800/600 aspect ratio and fits within the container
        const containerWidth = rect.width;
        const containerHeight = rect.height;
        const containerAspect = containerWidth / containerHeight;
        const imageAspect = STANDARD_CANVAS_WIDTH / STANDARD_CANVAS_HEIGHT; // 800/600 = 1.333...
        
        // Calculate actual image dimensions within container (object-contain behavior)
        let imageDisplayWidth = containerWidth;
        let imageDisplayHeight = containerHeight;
        
        if (containerAspect > imageAspect) {
          // Container is wider than image aspect ratio - height is the constraint
          imageDisplayWidth = containerHeight * imageAspect;
          imageDisplayHeight = containerHeight;
        } else {
          // Container is taller than image aspect ratio - width is the constraint
          imageDisplayWidth = containerWidth;
          imageDisplayHeight = containerWidth / imageAspect;
        }
        
        const dimensions = { 
          width: imageDisplayWidth, 
          height: imageDisplayHeight 
        };
        
        console.log('📐 Container dimensions updated:', {
          container: { width: containerWidth, height: containerHeight },
          imageDisplay: dimensions,
          containerAspect: containerAspect.toFixed(3),
          imageAspect: imageAspect.toFixed(3),
          scale: Math.min(dimensions.width / STANDARD_CANVAS_WIDTH, dimensions.height / STANDARD_CANVAS_HEIGHT).toFixed(3)
        });
        
        setContainerDimensions(dimensions);
      }
    };

    // CRITICAL FIX for mobile: Use requestAnimationFrame for initial layout calculation
    // This ensures dimensions are calculated after browser has finished layout
    const updateDimensionsWithRAF = () => {
      requestAnimationFrame(() => {
        requestAnimationFrame(() => {
          updateDimensions();
        });
      });
    };
    
    // Immediate synchronous attempt first (for cases where container is already rendered)
    updateDimensions();
    
    // Initial update with multiple attempts to ensure accurate dimensions
    // Use requestAnimationFrame for better mobile compatibility
    updateDimensionsWithRAF();
    const timeout1 = setTimeout(updateDimensionsWithRAF, 16); // ~1 frame at 60fps
    const timeout2 = setTimeout(updateDimensionsWithRAF, 50);
    const timeout3 = setTimeout(updateDimensionsWithRAF, 100);
    const timeout4 = setTimeout(updateDimensionsWithRAF, 200);
    const timeout5 = setTimeout(updateDimensionsWithRAF, 500); // Extra delay for mobile
    const timeout6 = setTimeout(updateDimensionsWithRAF, 1000); // Additional delay for slower mobile devices
    
    // Update on window resize
    window.addEventListener('resize', updateDimensionsWithRAF);
    
    // Use ResizeObserver for more accurate tracking
    const resizeObserver = new ResizeObserver(() => {
      // Use requestAnimationFrame for better timing on mobile
      requestAnimationFrame(() => {
        updateDimensions();
      });
    });
    
    if (previewContainerRef.current) {
      resizeObserver.observe(previewContainerRef.current);
    }
    
    // Also listen for image load events to recalculate dimensions
    const container = previewContainerRef.current;
    const imageLoadListeners: Array<{ img: HTMLImageElement; handler: () => void }> = [];
    
    if (container) {
      const images = container.querySelectorAll('img');
      images.forEach(img => {
        if (img.complete) {
          updateDimensionsWithRAF();
        } else {
          const handler = () => updateDimensionsWithRAF();
          img.addEventListener('load', handler, { once: true });
          imageLoadListeners.push({ img, handler });
        }
      });
    }
    
    return () => {
      clearTimeout(timeout1);
      clearTimeout(timeout2);
      clearTimeout(timeout3);
      clearTimeout(timeout4);
      clearTimeout(timeout5);
      clearTimeout(timeout6);
      window.removeEventListener('resize', updateDimensionsWithRAF);
      resizeObserver.disconnect();
      
      // Cleanup image load listeners
      imageLoadListeners.forEach(({ img, handler }) => {
        img.removeEventListener('load', handler);
      });
    };
  }, [previewMode, previewCertificate]);

  // REMOVED: handleTemplateImageLoad - no longer needed
  // We now use container dimensions directly for text scaling

  // REMOVED: getConsistentDimensions - no longer used
  // We now use containerScale directly based on actual container dimensions
  // This ensures text scales proportionally with the image in the preview
  
  // Disable any emergency override for production
  const forceCanDelete = false;
  
  // Debug logging
  console.log("🔍 Certificates Page Debug:", {
    role,
    canDelete,
    forceCanDelete,
    localStorageRole:
      typeof window !== "undefined" ? window.localStorage.getItem("ecert-role") : null,
    certificatesCount: certificates.length,
    deletingCertificateId
  });

  function openEdit(certificate: Certificate) {
    setDraft({ ...certificate });
    setIsEditOpen(certificate.id);
  }

  async function submitEdit() {
    if (!draft || !isEditOpen) return;

    try {
      await update(isEditOpen, {
        certificate_no: draft.certificate_no,
        name: draft.name,
        description: draft.description || undefined,
        issue_date: draft.issue_date,
        expired_date: draft.expired_date || undefined,
        category: draft.category || undefined,
      });

      toast.success(t("certificates.updateSuccess"), { duration: 2000 });
      setIsEditOpen(null);
      setDraft(null);
    } catch (error: unknown) {
      toast.error(
        error instanceof Error ? error.message : t("certificates.updateFailed"),
        { duration: 2000 }
      );
    }
  }

  async function requestDelete(id: string) {
    console.log("🗑️ Delete request initiated:", { 
      id, 
      role, 
      canDelete,
      localStorageRole:
        typeof window !== "undefined" ? window.localStorage.getItem("ecert-role") : null,
      timestamp: new Date().toISOString()
    });
    
    if (!canDelete && !forceCanDelete) {
      console.log("❌ Delete blocked: User doesn't have permission", {
        role,
        canDelete,
        forceCanDelete,
        localStorageRole:
          typeof window !== "undefined" ? window.localStorage.getItem("ecert-role") : null
      });
      toast.error(t("certificates.deleteNoPermission"), { duration: 2000 });
      return;
    }

    const certificate = certificates.find((c) => c.id === id);
    const certificateName = certificate?.name || "this certificate";

    console.log("📋 Certificate to delete:", {
      id,
      name: certificateName,
      certificate_no: certificate?.certificate_no
    });

    const deleteMessage = t("certificates.deleteConfirm")
      .replace("{name}", certificateName)
      .replace("{number}", certificate?.certificate_no || "");

    const confirmed = await confirmToast(
      deleteMessage,
      { confirmText: t("common.delete"), tone: "destructive" }
    );

    if (confirmed) {
      try {
        console.log("✅ User confirmed deletion, starting delete process...");
        setDeletingCertificateId(id);
        await deleteCert(id);
        console.log("✅ Delete successful!");
        const successMessage = t("certificates.deleteSuccess")
          .replace("{name}", certificateName);
        toast.success(successMessage, { duration: 2000 });
      } catch (error: unknown) {
        console.error("❌ Delete error:", error);
        toast.error(
          error instanceof Error
            ? error.message
            : t("certificates.deleteFailed"),
          { duration: 2000 }
        );
      } finally {
        setDeletingCertificateId(null);
      }
    } else {
      console.log("❌ User cancelled deletion");
    }
  }

  async function openPreview(certificate: Certificate) {
    setPreviewCertificate(certificate);
    setPreviewMode('certificate');

    // Load template if available
    if (certificate.template_id) {
      try {
        const template = await getTemplate(certificate.template_id);
        setPreviewTemplate(template);
            // load score defaults from localStorage if available
            try {
              const defaults = template ? getTemplateDefaults(`${template.id}_score`) : null;
              setScoreDefaults(defaults);
            } catch (err: unknown) {
              console.warn('Failed to load score defaults', err);
              setScoreDefaults(null);
            }
      } catch (error: unknown) {
        console.error("Failed to load template:", error);
        setPreviewTemplate(null);
      }
    }
  }

  return (
      <ModernLayout>
        <section 
          className="relative -mt-4 pb-6 sm:-mt-5 sm:pb-8"
          style={{ backgroundColor: 'var(--background, #f9fafb)' } as React.CSSProperties}
        >
          <div className="w-full max-w-[1280px] mx-auto px-2 sm:px-3 lg:px-0 relative">
            {/* Header */}
            <div className="mb-3">
              <div className="flex flex-col gap-3 mb-4">
                {/* Title and Button Row - Horizontal on desktop, vertical on mobile */}
                <div className="flex flex-col sm:flex-row sm:items-center sm:justify-between gap-3 sm:gap-2">
                  <div className="flex items-center gap-2 sm:gap-3">
                    <div className="inline-flex items-center justify-center w-10 h-10 sm:w-12 sm:h-12 rounded-full shadow-md flex-shrink-0 gradient-primary">
                      <FileText className="w-5 h-5 sm:w-6 sm:h-6 text-white" />
                    </div>
                    <div>
                      <h1 className="text-xl sm:text-3xl md:text-4xl font-bold text-[#2563eb] dark:text-blue-400">
                        {t("certificates.title")}
                      </h1>
                      <p className="mt-1 text-[11px] sm:text-xs text-gray-500 dark:text-gray-400 flex items-center gap-2">
                        <span>Tenant aktif:</span>
                        {selectedTenantId ? (
                          <span className="inline-flex items-center gap-1 px-2 py-0.5 rounded-full bg-blue-50 text-blue-700 dark:bg-blue-900/40 dark:text-blue-200 text-[10px] sm:text-[11px] uppercase tracking-wide">
                            {tenants.find((t) => t.id === selectedTenantId)?.name || "Tidak diketahui"}
                          </span>
                        ) : (
                          <span className="text-red-500 text-[11px] sm:text-xs">Belum memilih tenant</span>
                        )}
                      </p>
                    </div>
                  </div>

                  <div className="flex flex-col sm:flex-row sm:items-center gap-2 w-full sm:w-auto">
                    {tenants.length > 1 && (
                      <div className="w-full sm:w-56">
                        <select
                          className="w-full rounded-md border border-gray-300 dark:border-gray-700 bg-white dark:bg-gray-900 px-3 py-2 text-xs sm:text-sm shadow-sm focus-visible:outline-none focus-visible:ring-2 focus-visible:ring-offset-2 focus-visible:ring-blue-500 dark:focus-visible:ring-blue-400"
                          value={selectedTenantId}
                          onChange={(e) => {
                            const value = e.target.value;
                            setSelectedTenantId(value);
                            try {
                              window.localStorage.setItem("ecert-selected-tenant-id", value);
                            } catch {
                              // ignore
                            }
                          }}
                          disabled={loadingTenants || tenants.length === 0}
                        >
                          {loadingTenants && <option value="">Memuat tenant...</option>}
                          {!loadingTenants && tenants.length > 0 && !selectedTenantId && (
                            <option value="">Pilih tenant...</option>
                          )}
                          {!loadingTenants && tenants.map((tenant) => (
                            <option key={tenant.id} value={tenant.id}>
                              {tenant.name}
                            </option>
                          ))}
                        </select>
                      </div>
                    )}

                    {/* Quick Generate Button */}
                    {(role === "Admin" || role === "Team") && (
                      <Button
                        onClick={handleOpenQuickGenerate}
                        className="gradient-primary text-white shadow-lg hover:shadow-xl flex items-center justify-center gap-2 w-full sm:w-auto"
                      >
                        <span>{t("certificates.generate")}</span>
                      </Button>
                    )}
                  </div>
                </div>
                
                {/* Search and Filter Row */}
                <div className="flex gap-2">
                  <div className="relative flex-1">
                    <Search className="absolute left-3 top-1/2 -translate-y-1/2 h-4 w-4 text-gray-400 dark:text-gray-500 pointer-events-none" />
                    <Input
                      placeholder={t("certificates.search")}
                      className="h-10 pl-10 bg-white dark:bg-gray-800 border-gray-200 dark:border-gray-700 text-gray-900 dark:text-gray-100 text-sm sm:text-base flex items-center"
                      value={searchInput}
                      onChange={(e) => setSearchInput(e.target.value)}
                    />
                    {searchInput && (
                      <button
                        onClick={() => setSearchInput("")}
                        className="absolute right-3 top-1/2 -translate-y-1/2 text-gray-400 hover:text-gray-600 dark:hover:text-gray-300 flex items-center justify-center"
                      >
                        <X className="h-4 w-4" />
                      </button>
                    )}
                  </div>
                  <Button
                    onClick={openFilterModal}
                    variant="outline"
                    size="icon"
                    className={`flex-shrink-0 h-10 w-10 ${
                      categoryFilter || dateFilter
                        ? 'bg-green-500 hover:bg-green-600 text-white border-green-500'
                        : 'bg-white dark:bg-gray-800 border-gray-200 dark:border-gray-700'
                    }`}
                  >
                    <Filter className="h-5 w-5" />
                  </Button>
                </div>
              </div>
            </div>

            {/* Loading State */}
            {loading && (
              <div className="min-h-[400px] flex items-center justify-center">
                <div className="text-center">
                  <div className="w-12 h-12 border-b-2 border-blue-600 rounded-full animate-spin mx-auto mb-6" />
                  <h3 className="text-lg font-semibold text-gray-900 dark:text-gray-100 mb-2">
                    {t("certificates.loading")}
                  </h3>
                  <p className="text-gray-500 dark:text-gray-400 text-sm">
                    {t("certificates.loadingMessage")}
                  </p>
                </div>
              </div>
            )}

            {/* Error State */}
            {error && (
              <div className="min-h-[400px] flex items-center justify-center"
              >
                <div className="text-center max-w-md">
                  <div className="w-16 h-16 bg-red-50 rounded-full flex items-center justify-center mx-auto mb-6">
                    <span className="text-3xl">⚠️</span>
                  </div>
                  <h3 className="text-lg font-semibold text-gray-900 dark:text-gray-100 mb-2">
                    {t("certificates.errorLoading")}
                  </h3>
                  <p className="text-gray-500 text-sm mb-6">{error}</p>
                  <Button
                    onClick={() => refresh()}
                    className="bg-[#2563eb] text-white"
                  >
                    {t("certificates.tryAgain")}
                  </Button>
                </div>
              </div>
            )}

            {/* Certificates Table */}
            {!loading && !error && (
              <div
              >
                {/* Desktop Table View */}
                <div className="hidden xl:block bg-white dark:bg-gray-800 rounded-xl border border-gray-200 dark:border-gray-700 shadow-md dark:shadow-lg overflow-hidden">
                  <div className="overflow-x-auto">
                    <Table>
                      <TableHeader>
                        <TableRow className="bg-gray-50/50 dark:bg-gray-800/50">
                          <TableHead className="min-w-[180px]">{t("certificates.certificateId")}</TableHead>
                          <TableHead className="min-w-[200px]">{t("certificates.recipient")}</TableHead>
                          <TableHead className="min-w-[100px]">{t("certificates.category")}</TableHead>
                          <TableHead className="min-w-[140px]">{t("certificates.issuedDate")}</TableHead>
                          <TableHead className="min-w-[140px]">{t("certificates.expiryDate")}</TableHead>
                          <TableHead className="text-center min-w-[280px]">
                            {t("certificates.actions")}
                          </TableHead>
                        </TableRow>
                      </TableHeader>
                      <TableBody>
                        {currentCertificates.map((certificate) => {
                          const isExpired = isCertificateExpired(certificate);
                          return (
                          <TableRow 
                            key={certificate.id}
                            onClick={() => openPreview(certificate)}
                            className={`cursor-pointer transition-colors ${
                              isExpired 
                                ? 'bg-red-500/30 dark:bg-red-600/30 border-b-2 border-red-400 dark:border-red-500 hover:bg-red-500/40 dark:hover:bg-red-600/40' 
                                : 'bg-white dark:bg-gray-800 border-b border-gray-100 dark:border-gray-700 hover:bg-blue-50/50 dark:hover:bg-gray-700/50'
                            } last:border-0`}
                          >
                            <TableCell className="font-medium text-gray-900 dark:text-gray-100">
                              {certificate.certificate_no}
                            </TableCell>
                            <TableCell className="text-gray-700 dark:text-gray-300">{certificate.name}</TableCell>
                            <TableCell className="text-gray-700 dark:text-gray-300">{certificate.category || "—"}</TableCell>
                            <TableCell className="text-gray-700 dark:text-gray-300">
                              {formatDateShort(certificate.issue_date)}
                            </TableCell>
                            <TableCell className="text-gray-700 dark:text-gray-300">
                              {certificate.expired_date
                                ? formatDateShort(certificate.expired_date)
                                : "—"}
                            </TableCell>
                            <TableCell className="text-right" onClick={(e) => e.stopPropagation()}>
                              <div className="flex justify-end gap-2">
                              <DropdownMenu>
                                <DropdownMenuTrigger asChild>
                                  <Button
                                    variant="outline"
                                    size="sm"
                                    className={`border-gray-300 ${isCertificateExpired(certificate) ? 'opacity-50 cursor-not-allowed' : ''}`}
                                    disabled={isCertificateExpired(certificate)}
                                  >
                                    <Download className="w-4 h-4 mr-1" />
                                    {t("certificates.export")}
                                    <ChevronDown className="w-4 h-4 ml-1" />
                                  </Button>
                                </DropdownMenuTrigger>
                                <DropdownMenuContent align="end">
                                  <DropdownMenuItem 
                                    onClick={() => !isCertificateExpired(certificate) && exportToPDF(certificate)}
                                    disabled={isCertificateExpired(certificate) || exportingPDF === certificate.id}
                                    className={isCertificateExpired(certificate) ? 'opacity-50 cursor-not-allowed' : ''}
                                  >
                                    <FileText className="w-4 h-4 mr-2" />
                                    {exportingPDF === certificate.id 
                                      ? (language === 'id' ? 'Mengekspor PDF...' : 'Exporting PDF...')
                                      : t("certificates.exportPdf")}
                                  </DropdownMenuItem>
                                  <DropdownMenuItem 
                                    onClick={() => !isCertificateExpired(certificate) && exportToPNG(certificate)}
                                    disabled={isCertificateExpired(certificate) || exportingPNG === certificate.id}
                                    className={isCertificateExpired(certificate) ? 'opacity-50 cursor-not-allowed' : ''}
                                  >
                                    <ImageIcon className="w-4 h-4 mr-2" />
                                    {exportingPNG === certificate.id 
                                      ? (language === 'id' ? 'Mengunduh PNG...' : 'Downloading PNG...')
                                      : t("certificates.downloadPng")}
                                  </DropdownMenuItem>
                                  {certificate.certificate_image_url && (
                                    <DropdownMenuItem 
                                      onClick={() => !isCertificateExpired(certificate) && openSendEmailModal(certificate)}
                                      disabled={isCertificateExpired(certificate)}
                                      className={isCertificateExpired(certificate) ? 'opacity-50 cursor-not-allowed' : ''}
                                    >
                                      <FileText className="w-4 h-4 mr-2" />
                                      {t("certificates.sendEmail")}
                                    </DropdownMenuItem>
                                  )}
                                  <DropdownMenuItem 
                                    onClick={() => !isCertificateExpired(certificate) && generateCertificateLink(certificate)}
                                    disabled={isCertificateExpired(certificate) || generatingLink === certificate.id}
                                    className={isCertificateExpired(certificate) ? 'opacity-50 cursor-not-allowed' : ''}
                                  >
                                    <Link className="w-4 h-4 mr-2" />
                                    {generatingLink === certificate.id 
                                      ? (language === 'id' ? 'Membuat link...' : 'Generating link...')
                                      : t("certificates.generateLink")}
                                  </DropdownMenuItem>
                                </DropdownMenuContent>
                              </DropdownMenu>
                              {(role === "Admin" || role === "Team") && (
                                <Button
                                  variant="outline"
                                  size="sm"
                                  className="border-gray-300"
                                  onClick={() => openEdit(certificate)}
                                >
                                  <Edit className="w-4 h-4 mr-1" />
                                  {t("common.edit")}
                                </Button>
                              )}
                              {canDelete && (
                                <button
                                  className="inline-flex items-center justify-center gap-2 whitespace-nowrap rounded-lg text-sm font-medium transition-all duration-200 bg-gradient-to-r from-red-500 to-red-600 hover:from-red-600 hover:to-red-700 text-white px-3 py-1.5 shadow-sm hover:shadow-md"
                                  onClick={() => requestDelete(certificate.id)}
                                  disabled={deletingCertificateId === certificate.id}
                                  style={{ pointerEvents: 'auto', cursor: 'pointer' }}
                                >
                                  {deletingCertificateId === certificate.id ? (
                                    <>
                                      <div className="w-4 h-4 mr-1 border-b-2 border-white rounded-full animate-spin"></div>
                                      {t("certificates.deleting")}
                                    </>
                                  ) : (
                                    <>
                                      <Trash2 className="w-4 h-4 mr-1" />
                                      {t("common.delete")}
                                    </>
                                  )}
                                </button>
                              )}
                            </div>
                          </TableCell>
                        </TableRow>
                          );
                        })}
                    </TableBody>
                  </Table>
                </div>
                </div>


                {/* Mobile & Tablet Card View */}
                <div className="xl:hidden grid grid-cols-1 md:grid-cols-2 gap-3 md:gap-4">
                  {currentCertificates.map((certificate) => {
                    const isExpired = isCertificateExpired(certificate);
                    return (
                    <div
                      key={certificate.id}
                      onClick={() => openPreview(certificate)}
                      className={`rounded-lg border p-4 shadow-md dark:shadow-lg cursor-pointer transition-colors ${
                        isExpired 
                          ? 'bg-red-500/30 dark:bg-red-600/30 border-2 border-red-400 dark:border-red-500 hover:bg-red-500/40 dark:hover:bg-red-600/40' 
                          : 'bg-white dark:bg-gray-800 border border-gray-200 dark:border-gray-700 hover:bg-blue-50/50 dark:hover:bg-gray-700/50'
                      }`}
                    >
                      {/* Certificate Details - Compact Layout */}
                      <div className="space-y-2 mb-3">
                        {/* Certificate Number */}
                        <div className="space-y-0.5">
                          <div className="text-[10px] text-gray-500 dark:text-gray-400 uppercase tracking-wide">
                            {t("certificates.certificateId")}
                          </div>
                          <div className="font-semibold text-gray-900 dark:text-gray-100 text-sm">
                            {certificate.certificate_no}
                          </div>
                        </div>

                        {/* Recipient */}
                        <div className="space-y-0.5">
                          <div className="text-[10px] text-gray-500 dark:text-gray-400 uppercase tracking-wide">
                            {t("certificates.recipient")}
                          </div>
                          <div className="font-semibold text-gray-900 dark:text-gray-100 text-sm truncate">
                            {certificate.name}
                          </div>
                        </div>

                        {/* Category */}
                        <div className="space-y-0.5">
                          <div className="text-[10px] text-gray-500 dark:text-gray-400 uppercase tracking-wide">
                            {t("certificates.category")}
                          </div>
                          <div className="font-semibold text-gray-900 dark:text-gray-100 text-sm">
                            {certificate.category || "—"}
                          </div>
                        </div>

                        {/* Issued Date */}
                        <div className="space-y-0.5">
                          <div className="text-[10px] text-gray-500 dark:text-gray-400 uppercase tracking-wide">
                            {t("certificates.issuedDate")}
                          </div>
                          <div className="font-semibold text-gray-900 dark:text-gray-100 text-sm">
                            {formatDateShort(certificate.issue_date)}
                          </div>
                        </div>

                        {/* Expiry Date */}
                        {certificate.expired_date && (
                          <div className="space-y-0.5">
                            <div className="text-[10px] text-gray-500 dark:text-gray-400 uppercase tracking-wide">
                              {t("certificates.expiryDate")}
                            </div>
                            <div className="font-semibold text-gray-900 dark:text-gray-100 text-sm">
                              {formatDateShort(certificate.expired_date)}
                            </div>
                          </div>
                        )}
                      </div>

                      {/* Action Buttons - Compact 2 Column Grid */}
                      <div className="pt-3 border-t border-gray-200 dark:border-gray-700" onClick={(e) => e.stopPropagation()}>
                        <div className="grid grid-cols-2 gap-2">
                          <DropdownMenu>
                            <DropdownMenuTrigger asChild>
                              <Button
                                variant="outline"
                                size="sm"
                                className={`border-gray-300 dark:border-gray-600 text-gray-700 dark:text-gray-300 text-xs h-8 w-full ${isCertificateExpired(certificate) ? 'opacity-50 cursor-not-allowed' : ''}`}
                                disabled={isCertificateExpired(certificate)}
                              >
                                <Download className="w-3 h-3 mr-1" />
                                {t("certificates.export")}
                              </Button>
                            </DropdownMenuTrigger>
                            <DropdownMenuContent align="end">
                              <DropdownMenuItem 
                                onClick={() => !isCertificateExpired(certificate) && exportToPDF(certificate)}
                                disabled={isCertificateExpired(certificate) || exportingPDF === certificate.id}
                                className={isCertificateExpired(certificate) ? 'opacity-50 cursor-not-allowed' : ''}
                              >
                                <FileText className="w-4 h-4 mr-2" />
                                {exportingPDF === certificate.id 
                                  ? (language === 'id' ? 'Mengekspor PDF...' : 'Exporting PDF...')
                                  : t("certificates.exportPdf")}
                              </DropdownMenuItem>
                              <DropdownMenuItem 
                                onClick={() => !isCertificateExpired(certificate) && exportToPNG(certificate)}
                                disabled={isCertificateExpired(certificate) || exportingPNG === certificate.id}
                                className={isCertificateExpired(certificate) ? 'opacity-50 cursor-not-allowed' : ''}
                              >
                                <ImageIcon className="w-4 h-4 mr-2" />
                                {exportingPNG === certificate.id 
                                  ? (language === 'id' ? 'Mengunduh PNG...' : 'Downloading PNG...')
                                  : t("certificates.downloadPng")}
                              </DropdownMenuItem>
                              {certificate.certificate_image_url && (
                                <DropdownMenuItem 
                                  onClick={() => !isCertificateExpired(certificate) && openSendEmailModal(certificate)}
                                  disabled={isCertificateExpired(certificate)}
                                  className={isCertificateExpired(certificate) ? 'opacity-50 cursor-not-allowed' : ''}
                                >
                                  <FileText className="w-4 h-4 mr-2" />
                                  {t("certificates.sendEmail")}
                                </DropdownMenuItem>
                              )}
                              <DropdownMenuItem 
                                onClick={() => !isCertificateExpired(certificate) && generateCertificateLink(certificate)}
                                disabled={isCertificateExpired(certificate) || generatingLink === certificate.id}
                                className={isCertificateExpired(certificate) ? 'opacity-50 cursor-not-allowed' : ''}
                              >
                                <Link className="w-4 h-4 mr-2" />
                                {generatingLink === certificate.id 
                                  ? (language === 'id' ? 'Membuat link...' : 'Generating link...')
                                  : t("certificates.generateLink")}
                              </DropdownMenuItem>
                            </DropdownMenuContent>
                          </DropdownMenu>

                          {(role === "Admin" || role === "Team") && (
                            <Button
                              variant="outline"
                              size="sm"
                              className="border-gray-300 dark:border-gray-600 text-gray-700 dark:text-gray-300 text-xs h-8"
                              onClick={() => openEdit(certificate)}
                            >
                              <Edit className="w-3 h-3 mr-1" />
                              {t("common.edit")}
                            </Button>
                          )}
                          
                          {canDelete && (
                            <button
                              className="inline-flex items-center justify-center gap-1 whitespace-nowrap rounded-lg text-xs font-medium transition-all duration-200 bg-gradient-to-r from-red-500 to-red-600 hover:from-red-600 hover:to-red-700 text-white px-3 h-8 shadow-sm hover:shadow-md"
                              onClick={() => requestDelete(certificate.id)}
                              disabled={deletingCertificateId === certificate.id}
                              style={{ pointerEvents: 'auto', cursor: 'pointer' }}
                            >
                              {deletingCertificateId === certificate.id ? (
                                <>
                                  <div className="w-3 h-3 border-b-2 border-white rounded-full animate-spin"></div>
                                  <span className="hidden sm:inline">Deleting...</span>
                                </>
                              ) : (
                                <>
                                  <Trash2 className="w-3 h-3" />
                                  <span>{t("common.delete")}</span>
                                </>
                              )}
                            </button>
                          )}
                        </div>
                      </div>
                    </div>
                  );
                  })}
                </div>
              </div>
            )}

            {/* Pagination Controls */}
            {!loading && !error && filtered.length > 0 && (
              <div className="flex flex-row justify-between items-center gap-2 mt-4 px-2">
                <div className="text-xs sm:text-sm text-gray-500 flex-shrink-0">
                  {t("certificates.showing")
                    .replace("{start}", String(indexOfFirstItem + 1))
                    .replace("{end}", String(Math.min(indexOfLastItem, filtered.length)))
                    .replace("{total}", String(filtered.length))}
                  {(searchInput || categoryFilter || dateFilter) && (
                    <span className="ml-1 text-gray-400 hidden sm:inline">
                      {t("certificates.filteredFrom").replace("{total}", String(certificates.length))}
                    </span>
                  )}
                </div>
                {/* Mobile: Compact pagination with chevron only */}
                <div className="flex items-center gap-2 sm:hidden flex-shrink-0">
                  <Button 
                    variant="outline" 
                    size="sm"
                    className="h-7 px-3"
                    onClick={() => setCurrentPage(prev => Math.max(prev - 1, 1))}
                    disabled={currentPage === 1}
                  >
                    <ChevronLeft className="h-3 w-3" />
                  </Button>
                  <div className="text-sm text-gray-600 dark:text-gray-400 px-2 whitespace-nowrap">
                    {t("certificates.page")
                      .replace("{current}", String(currentPage))
                      .replace("{total}", String(totalPages))}
                  </div>
                  <Button 
                    variant="outline" 
                    size="sm"
                    className="h-7 px-3"
                    onClick={() => setCurrentPage(prev => Math.min(prev + 1, totalPages))}
                    disabled={currentPage === totalPages}
                  >
                    <ChevronRight className="h-3 w-3" />
                  </Button>
                </div>
                {/* Desktop: Full pagination with Previous/Next text */}
                <div className="hidden sm:flex items-center gap-2 flex-shrink-0">
                  <Button 
                    variant="outline" 
                    size="sm"
                    onClick={() => setCurrentPage(prev => Math.max(prev - 1, 1))}
                    disabled={currentPage === 1}
                  >
                    <ChevronLeft className="h-4 w-4 mr-1" />
                    {t("certificates.previous")}
                  </Button>
                  <div className="text-sm text-gray-600 dark:text-gray-400 px-3">
                    {t("certificates.page")
                      .replace("{current}", String(currentPage))
                      .replace("{total}", String(totalPages))}
                  </div>
                  <Button 
                    variant="outline" 
                    size="sm"
                    onClick={() => setCurrentPage(prev => Math.min(prev + 1, totalPages))}
                    disabled={currentPage === totalPages}
                  >
                    {t("certificates.next")}
                    <ChevronRight className="h-4 w-4 ml-1" />
                  </Button>
                </div>
              </div>
            )}

            {/* Empty State */}
            {!loading && !error && filtered.length === 0 && (
              <div className="text-center py-16"
              >
                <div className="w-24 h-24 bg-gray-100 rounded-full flex items-center justify-center mx-auto mb-6">
                  <FileText className="w-12 h-12 text-gray-400" />
                </div>
                <h3 className="text-xl font-semibold text-gray-600 mb-2">
                  {t("certificates.noCertificates")}
                </h3>
                <p className="text-gray-500 mb-6">
                  {t("certificates.noCertificatesMessage")}
                </p>
                {(role === "Admin" || role === "Team") && (
                  <Button
                    onClick={() => (window.location.href = "/templates")}
                    className="gradient-primary text-white shadow-lg hover:shadow-xl"
                  >
                    <FileText className="w-5 h-5 mr-2" />
                    {t("certificates.create")}
                  </Button>
                )}
              </div>
            )}
        </div>
      </section>

      {/* Edit Certificate Dialog */}
      <Dialog
        open={!!isEditOpen}
        onOpenChange={(o) => setIsEditOpen(o ? isEditOpen : null)}
      >
        <DialogContent 
          className="w-[95vw] sm:w-auto sm:max-w-6xl max-h-[92vh] overflow-hidden flex flex-col p-0 gap-0 data-[state=open]:bg-white data-[state=open]:dark:bg-gray-800"
          onKeyDown={(e) => {
            if (e.key === 'Enter' && !e.shiftKey) {
              e.preventDefault();
              submitEdit();
            } else if (e.key === 'Escape') {
              e.preventDefault();
              setIsEditOpen(null);
            }
          }}
        >
          {/* Header */}
          <DialogHeader className="px-5 pt-4 pb-3 pr-12 border-b border-gray-200 dark:border-gray-700">
            <DialogTitle className="text-base font-semibold text-gray-900 dark:text-gray-100">
              {t('certificates.editCertificate')}
            </DialogTitle>
          </DialogHeader>
          
          {/* Content */}
          <div className="flex-1 overflow-y-auto px-4 py-3">
            <div className="space-y-2.5">
              {/* Recipient */}
              <div className="space-y-1.5">
                <label className="text-xs font-medium text-gray-600 dark:text-gray-400 uppercase tracking-wide">
                  {t('certificates.recipient')}
                </label>
                <Input
                  value={draft?.name ?? ""}
                  onChange={(e) =>
                    setDraft((d) => (d ? { ...d, name: e.target.value } : d))
                  }
                  onFocus={(e) => e.target.select()}
                  className="h-8 text-sm bg-white dark:bg-gray-800 border-gray-300 dark:border-gray-600"
                  placeholder="Naufal Hafizh Ghani Afandi"
                />
              </div>

              {/* Issue Date & Expiry Date - Side by Side */}
              <div className="grid grid-cols-2 gap-3">
                <div className="space-y-1.5">
                  <label className="text-xs font-medium text-gray-600 dark:text-gray-400 uppercase tracking-wide">
                    {t('certificates.issuedDate')}
                  </label>
                  <Input
                    type="date"
                    value={draft?.issue_date ?? ""}
                    onChange={(e) =>
                      setDraft((d) =>
                        d ? { ...d, issue_date: e.target.value } : d,
                      )
                    }
                    onFocus={(e) => e.target.select()}
                    className="h-8 text-sm bg-white dark:bg-gray-800 border-gray-300 dark:border-gray-600"
                  />
                </div>

                <div className="space-y-1.5">
                  <label className="text-xs font-medium text-gray-600 dark:text-gray-400 uppercase tracking-wide">
                    {t('certificates.expiryDate')}
                  </label>
                  <Input
                    type="date"
                    value={draft?.expired_date ?? ""}
                    onChange={(e) =>
                      setDraft((d) =>
                        d ? { ...d, expired_date: e.target.value } : d,
                      )
                    }
                    onFocus={(e) => e.target.select()}
                    className="h-8 text-sm bg-white dark:bg-gray-800 border-gray-300 dark:border-gray-600"
                  />
                </div>
              </div>
            </div>
          </div>

          {/* Footer */}
          <div className="px-4 py-2.5 border-t border-gray-200 dark:border-gray-700 bg-gray-50 dark:bg-gray-800/50 flex justify-end gap-2">
            <Button
              className="h-8 px-3 text-sm gradient-primary text-white shadow-sm hover:shadow-md transition-shadow"
              onClick={submitEdit}
            >
              {t('certificates.saveChanges')}
            </Button>
          </div>
        </DialogContent>
      </Dialog>

      {/* Certificate Preview Modal */}
      <Dialog
        open={!!previewCertificate}
        onOpenChange={(o) =>
          setPreviewCertificate(o ? previewCertificate : null)
        }
      >
        <DialogContent 
          className="preview-modal-content relative max-w-4xl w-full max-h-[95vh] sm:max-h-[90vh] overflow-hidden flex flex-col bg-white dark:bg-gray-800 border border-gray-200 dark:border-gray-700 text-gray-900 dark:text-gray-100 p-4 sm:p-6"
          onKeyDown={(e) => {
            if (e.key === 'Escape') {
              e.preventDefault();
              setPreviewCertificate(null);
            }
          }}
        >
          <DialogHeader className="space-y-1 sm:space-y-1.5 flex-shrink-0 pb-2 sm:pb-4">
            <DialogTitle className="text-xl sm:text-2xl font-bold text-gradient dark:text-white">
              {t("certificates.preview")}
            </DialogTitle>
          </DialogHeader>
          <div 
            className="flex-1 space-y-4 sm:space-y-6 md:space-y-8 pr-1 -mr-1 overflow-y-auto scrollbar-smooth pb-4" 
            style={{ 
              scrollbarGutter: 'stable',
            }}
          >
            {previewCertificate && (
              <>
                {/* Certificate Info */}
                <div 
                  className={(() => {
                    const isPortrait = previewTemplate?.orientation === 'portrait';
                    // Portrait: single column centered layout with tighter gap, Landscape: 2 columns side-by-side
                    return isPortrait 
                      ? "flex flex-col items-center gap-3 sm:gap-4" 
                      : "grid grid-cols-1 lg:grid-cols-2 gap-4 sm:gap-6 md:gap-8";
                  })()}
                >
                  {/* Info Section - Order changes based on orientation */}
                  <div className={(() => {
                    const isPortrait = previewTemplate?.orientation === 'portrait';
                    return isPortrait 
                      ? "space-y-3 sm:space-y-4 w-full max-w-2xl order-2" // Portrait: tighter spacing, info below
                      : "space-y-4 sm:space-y-6"; // Landscape: normal spacing, info on left
                  })()}>
                    <div className="space-y-2 sm:space-y-3">
                      <label className="text-xs sm:text-sm font-semibold text-gray-600 dark:text-gray-300 uppercase tracking-wide">
                        {t('certificates.certificateNumber')}
                      </label>
                      <div className="text-lg sm:text-xl md:text-2xl font-bold text-gray-900 dark:text-gray-100 break-words">
                        {previewCertificate.certificate_no}
                      </div>
                    </div>

                    <div className="space-y-2 sm:space-y-3">
                      <label className="text-xs sm:text-sm font-semibold text-gray-600 dark:text-gray-300 uppercase tracking-wide">
                        {t('certificates.recipientName')}
                      </label>
                      <div className="text-lg sm:text-xl md:text-2xl font-bold text-gray-900 dark:text-gray-100 break-words">
                        {previewCertificate.name}
                      </div>
                    </div>

                    {previewCertificate.category && (
                      <div className="space-y-2 sm:space-y-3">
                        <label className="text-xs sm:text-sm font-semibold text-gray-600 dark:text-gray-300 uppercase tracking-wide">
                          {t('certificates.category')}
                        </label>
                        <div className="inline-block px-3 sm:px-4 py-1.5 sm:py-2 rounded-full bg-[#2563eb] text-white text-sm sm:text-base font-medium">
                          {previewCertificate.category}
                        </div>
                      </div>
                    )}

                    {previewCertificate.description && (
                      <div className="space-y-2 sm:space-y-3">
                        <label className="text-xs sm:text-sm font-semibold text-gray-600 dark:text-gray-300 uppercase tracking-wide">
                          {t('certificates.description')}
                        </label>
                        <div className="text-sm sm:text-base text-gray-700 dark:text-gray-300 leading-relaxed break-words">
                          {previewCertificate.description}
                        </div>
                      </div>
                    )}

                    <div className="grid grid-cols-2 gap-3 sm:gap-4">
                      <div className="space-y-1 sm:space-y-2">
                        <label className="text-xs sm:text-sm font-semibold text-gray-600 dark:text-gray-300 uppercase tracking-wide">
                          {t('hero.issued')}
                        </label>
                        <div className="text-sm sm:text-base md:text-lg text-gray-700 dark:text-gray-300">
                          {formatDateShort(previewCertificate.issue_date)}
                        </div>
                      </div>
                      {previewCertificate.expired_date && (
                        <div className="space-y-1 sm:space-y-2">
                          <label className="text-xs sm:text-sm font-semibold text-gray-600 dark:text-gray-300 uppercase tracking-wide">
                            {t('hero.expires')}
                          </label>
                          <div className="text-sm sm:text-base md:text-lg text-gray-700 dark:text-gray-300">
                            {formatDateShort(previewCertificate.expired_date)}
                          </div>
                        </div>
                      )}
                    </div>
                  </div>

                  {/* Certificate / Score Preview */}
                  <div className={(() => {
                    const isPortrait = previewTemplate?.orientation === 'portrait';
                    return isPortrait 
                      ? "space-y-2 sm:space-y-4 w-full max-w-2xl order-1" // Portrait: preview on top, centered
                      : "space-y-2 sm:space-y-4"; // Landscape: preview on right
                  })()}>
                    <label className="text-xs sm:text-sm font-semibold text-gray-600 dark:text-gray-300 uppercase tracking-wide">
                      {t('hero.certificate')}
                    </label>
                    {/* Toggle for dual templates - Only show and reserve space if dual template */}
                    {previewTemplate && (previewTemplate.is_dual_template) && previewCertificate?.score_image_url ? (
                      <div className="min-h-[32px] mb-2">
                        <div className="flex gap-2">
                          <button
                            onClick={() => setPreviewMode('certificate')}
                            className={`px-2 sm:px-3 py-1 text-xs font-medium rounded-md transition-colors focus:outline-none ${previewMode === 'certificate' ? 'bg-white text-gray-900 dark:bg-gray-700 dark:text-gray-100 shadow-sm' : 'text-gray-600 dark:text-gray-400 hover:text-gray-900 dark:hover:text-gray-100'}`}
                          >
                            {t('certificates.front')}
                          </button>
                          <button
                            onClick={() => setPreviewMode('score')}
                            className={`px-2 sm:px-3 py-1 text-xs font-medium rounded-md transition-colors focus:outline-none ${previewMode === 'score' ? 'bg-white text-gray-900 dark:bg-gray-700 dark:text-gray-100 shadow-sm' : 'text-gray-600 dark:text-gray-400 hover:text-gray-900 dark:hover:text-gray-100'}`}
                          >
                            {t('certificates.back')}
                          </button>
                        </div>
                      </div>
                    ) : (
                      <div className="mb-2"></div>
                    )}
                    <div className={(() => {
                      const isPortrait = previewTemplate?.orientation === 'portrait';
                      // Portrait: smaller padding for tighter fit, Landscape: normal padding
                      return isPortrait 
                        ? "bg-gradient-to-br from-blue-50 to-indigo-50 dark:from-gray-800 dark:to-gray-900 rounded-xl sm:rounded-2xl p-2 sm:p-3 border-2 border-dashed border-blue-200 dark:border-blue-500/40 flex items-center justify-center"
                        : "bg-gradient-to-br from-blue-50 to-indigo-50 dark:from-gray-800 dark:to-gray-900 rounded-xl sm:rounded-2xl p-3 sm:p-4 md:p-6 border-2 border-dashed border-blue-200 dark:border-blue-500/40 flex items-center justify-center";
                    })()}>
                      <div
                        ref={previewContainerRef}
                        className={(() => {
                          const isPortrait = previewTemplate?.orientation === 'portrait';
                          // Portrait: optimized size to fit modal at 100% zoom with buttons visible, Landscape: full width
                          // CRITICAL FIX: Add aspect-ratio to prevent layout shift during image load
                          return isPortrait 
                            ? "w-full max-w-[300px] max-h-[380px] rounded-lg sm:rounded-xl overflow-hidden aspect-[4/3]" 
                            : "w-full rounded-lg sm:rounded-xl overflow-hidden aspect-[4/3]";
                        })()}
                      >
                        {/* FIX: Show merged certificate or score image with consistent aspect ratio */}
                        {(() => {
                          const hasGeneratedImage = (previewMode === 'certificate' && previewCertificate?.certificate_image_url) || 
                                                     (previewMode === 'score' && previewCertificate?.score_image_url);
                          console.log('Preview render decision:', {
                            previewMode,
                            hasCertImage: !!previewCertificate?.certificate_image_url,
                            hasScoreImage: !!previewCertificate?.score_image_url,
                            hasGeneratedImage
                          });
                          return hasGeneratedImage;
                        })() ? (
                          (() => {
                            // DUAL-FORMAT: Use WebP thumbnail for web preview, PNG master for download/PDF/email
                            let srcRaw = previewMode === 'score' 
                              ? (previewCertificate?.score_thumbnail_url || previewCertificate?.score_image_url || '') // Score: WebP preview fallback to PNG master
                              : (previewCertificate.certificate_thumbnail_url || previewCertificate.certificate_image_url || ""); // Certificate: WebP preview fallback to PNG master
                            // Normalize local relative path like "generate/file.png" => "/generate/file.png"
                            if (srcRaw && !/^https?:\/\//i.test(srcRaw) && !srcRaw.startsWith('/') && !srcRaw.startsWith('data:')) {
                              srcRaw = `/${srcRaw}`;
                            }
                            const cacheBust = previewCertificate?.updated_at
                              ? `?v=${new Date(previewCertificate.updated_at).getTime()}`
                              : '';
                            // Only append cache bust for local public paths. Do NOT append for data URLs.
                            const src = srcRaw.startsWith('/')
                              ? `${srcRaw}${cacheBust}`
                              : srcRaw;

                            // Use Next.js Image for all cases. For remote/data URLs, disable optimization.
                            const isRemote = /^https?:\/\//i.test(srcRaw);
                            const isData = srcRaw.startsWith('data:');
                            const isExpired = previewMode === 'certificate' && previewCertificate ? isCertificateExpired(previewCertificate) : false;
                            const expiredOverlayUrl = isExpired ? getExpiredOverlayUrl() : null;
                            // CRITICAL: Use WebP thumbnail for view full image (faster loading), fallback to PNG master
                            const imageUrl = previewMode === 'score' 
                              ? (previewCertificate?.score_thumbnail_url || previewCertificate?.score_image_url)
                              : (previewCertificate.certificate_thumbnail_url || previewCertificate.certificate_image_url);
                            return (
                              <div 
                                className={`relative w-full h-full ${isExpired ? 'cursor-default' : 'cursor-zoom-in group'}`}
                                role={isExpired ? undefined : "button"}
                                tabIndex={isExpired ? undefined : 0}
                                onClick={() => {
                                  if (!isExpired && imageUrl) {
                                    handleOpenImagePreview(imageUrl, previewCertificate?.updated_at);
                                  }
                                }}
                                onKeyDown={(e) => {
                                  if (!isExpired && (e.key === 'Enter' || e.key === ' ')) {
                                    e.preventDefault();
                                    if (imageUrl) {
                                      handleOpenImagePreview(imageUrl, previewCertificate?.updated_at);
                                    }
                                  }
                                }}
                              >
                                <Image
                                  src={src}
                                  alt={previewMode === 'score' ? "Score" : "Certificate"}
                                  fill
                                  sizes="(max-width: 768px) 100vw, (max-width: 1024px) 50vw, 40vw"
                                  className={`object-contain rounded-lg transition-transform duration-200 ${isExpired ? '' : 'group-hover:scale-[1.01]'}`}
                                  onError={() => {
                                    console.warn('Preview image failed to load', src);
                                  }}
                                  priority
                                  unoptimized={isRemote || isData}
                                />
                                {/* Expired Overlay - Same as /search */}
                                {isExpired && expiredOverlayUrl && (
                                  <div className="absolute inset-0 pointer-events-none z-10 overflow-hidden flex items-center justify-center">
                                    <Image
                                      src={expiredOverlayUrl}
                                      alt="Expired"
                                      className="max-w-full max-h-full"
                                      style={{
                                        objectFit: 'contain',
                                        opacity: 0.85,
                                        pointerEvents: 'none',
                                        width: 'auto',
                                        height: 'auto',
                                      }}
                                      onError={(e) => {
                                        console.error('Failed to load expired overlay image:', expiredOverlayUrl);
                                        e.currentTarget.style.display = 'none';
                                      }}
                                      onLoad={() => {
                                        console.log('Expired overlay image loaded successfully');
                                      }}
                                    />
                                  </div>
                                )}
                                {/* Debug overlay indicator - Same as /search */}
                                {isExpired && !expiredOverlayUrl && (
                                  <div className="absolute inset-0 pointer-events-none z-10 flex items-center justify-center bg-red-500/20">
                                    <div className="text-xs text-red-600 dark:text-red-400 font-bold">EXPIRED</div>
                                  </div>
                                )}
                                {/* View Full Image tooltip - Only show if not expired */}
                                {!isExpired && (
                                  <div className="absolute bottom-3 right-3 px-3 py-1 rounded-md bg-black/60 text-xs text-white opacity-0 group-hover:opacity-100 transition-opacity">
                                    {t('hero.viewFullImage')}
                                  </div>
                                )}
                              </div>
                            );
                          })()
                        ) : (
                          <div className="relative w-full h-full">
                            {/* FIX: Template Image with consistent aspect ratio - same as /search */}
                            {previewMode === 'score' && previewTemplate && previewTemplate.score_image_url ? (
                              <Image
                                src={previewTemplate.score_image_url}
                                alt="Score Template"
                                fill
                                sizes="(max-width: 768px) 100vw, (max-width: 1024px) 50vw, 40vw"
                                className="object-contain rounded-lg"
                              />
                            ) : previewTemplate && getTemplateImageUrl(previewTemplate) ? (
                              <Image
                                src={getTemplateImageUrl(previewTemplate)!}
                                alt="Certificate Template"
                                fill
                                sizes="(max-width: 768px) 100vw, (max-width: 1024px) 50vw, 40vw"
                                className="object-contain rounded-lg"
                              />
                            ) : (
                              <div className="relative w-full aspect-[4/3]">
                                {/* Decorative Corners */}
                                <div className="absolute top-0 left-0 w-16 h-16 bg-gradient-to-br from-yellow-400 to-orange-500 rounded-br-2xl"></div>
                                <div className="absolute top-0 right-0 w-16 h-16 bg-gradient-to-bl from-yellow-400 to-orange-500 rounded-bl-2xl"></div>
                                <div className="absolute bottom-0 left-0 w-16 h-16 bg-gradient-to-tr from-yellow-400 to-orange-500 rounded-tr-2xl"></div>
                                <div className="absolute bottom-0 right-0 w-16 h-16 bg-gradient-to-tl from-yellow-400 to-orange-500 rounded-tl-2xl"></div>
                              </div>
                            )}

                            {/* CRITICAL: Only render text overlay for certificate if NO generated PNG exists (showing template preview)
                                If certificate_image_url exists, the generated PNG already has text baked in - don't overlay! */}
                            {previewMode === 'certificate' && !previewCertificate?.certificate_image_url && previewCertificate.text_layers &&
                              previewCertificate.text_layers.map(
                                (layer: CertificateTextLayer) => {
                                  // CRITICAL: Prioritize absolute coordinates (x, y) to match rendering logic
                                  // Fallback to percentage (xPercent, yPercent) for backward compatibility with old layers
                                  
                                  // Calculate container scale for positioning
                                  let containerScale = 1;
                                  let hasValidDimensions = false;
                                  
                                  // Try to get dimensions from state first
                                  if (containerDimensions && containerDimensions.width > 0 && containerDimensions.height > 0) {
                                    const widthScale = containerDimensions.width / STANDARD_CANVAS_WIDTH;
                                    const heightScale = containerDimensions.height / STANDARD_CANVAS_HEIGHT;
                                    containerScale = Math.min(widthScale, heightScale);
                                    hasValidDimensions = true;
                                  }
                                  
                                  // Fallback: Calculate from actual container DOM element
                                  if (!hasValidDimensions && previewContainerRef.current) {
                                    const rect = previewContainerRef.current.getBoundingClientRect();
                                    
                                    // Only use if rect has valid dimensions (not 0 or very small)
                                    if (rect.width > 10 && rect.height > 10) {
                                      const containerWidth = rect.width;
                                      const containerHeight = rect.height;
                                      const containerAspect = containerWidth / containerHeight;
                                      const imageAspect = STANDARD_CANVAS_WIDTH / STANDARD_CANVAS_HEIGHT;
                                      
                                      let imageDisplayWidth = containerWidth;
                                      let imageDisplayHeight = containerHeight;
                                      
                                      if (containerAspect > imageAspect) {
                                        imageDisplayWidth = containerHeight * imageAspect;
                                        imageDisplayHeight = containerHeight;
                                      } else {
                                        imageDisplayWidth = containerWidth;
                                        imageDisplayHeight = containerWidth / imageAspect;
                                      }
                                      
                                      const widthScale = imageDisplayWidth / STANDARD_CANVAS_WIDTH;
                                      const heightScale = imageDisplayHeight / STANDARD_CANVAS_HEIGHT;
                                      containerScale = Math.min(widthScale, heightScale);
                                      hasValidDimensions = true;
                                    }
                                  }
                                  
                                  // CRITICAL: If still no valid dimensions, use conservative mobile-friendly fallback
                                  // Mobile viewport is typically 320-430px wide, so scale would be ~0.4-0.5
                                  // Use 0.4 as safe fallback to prevent oversized text
                                  if (!hasValidDimensions || containerScale <= 0 || isNaN(containerScale) || !isFinite(containerScale)) {
                                    // Estimate mobile scale: typical mobile width ~375px, maxHeight 50vh ~400px
                                    // Container will be constrained by width, so: 375 / 800 = 0.47
                                    // Use slightly more conservative value to be safe
                                    const estimatedMobileScale = typeof window !== 'undefined' && window.innerWidth < 768
                                      ? Math.min(window.innerWidth / STANDARD_CANVAS_WIDTH, (window.innerHeight * 0.5) / STANDARD_CANVAS_HEIGHT)
                                      : 0.4;
                                    containerScale = Math.max(0.2, Math.min(1.0, estimatedMobileScale)); // Clamp between 0.2 and 1.0
                                    console.warn('⚠️ Using fallback containerScale:', containerScale, 'for layer:', layer.id);
                                  }
                                  
                                  // CRITICAL: Use absolute coordinates with scaleFactor (matching certificate-render.ts)
                                  // Fallback to percentage for backward compatibility with old layers
                                  const actualX = layer.x !== undefined && layer.x !== null
                                    ? `${layer.x * containerScale}px`  // Absolute with scale
                                    : `${(layer.xPercent || 0) * 100}%`; // Fallback percentage
                                  
                                  const actualY = layer.y !== undefined && layer.y !== null
                                    ? `${layer.y * containerScale}px`  // Absolute with scale
                                    : `${(layer.yPercent || 0) * 100}%`; // Fallback percentage
                                  
                                  const scaledFontSize = layer.fontSize * containerScale;
                                  const scaledMaxWidth = layer.maxWidth ? layer.maxWidth * containerScale : undefined;

                                  // CRITICAL FIX: Match configure page transform behavior based on textAlign
                                  // Configure page uses:
                                  // - center: translate(-50%, -50%) → (x,y) is the CENTER
                                  // - right: translate(-100%, -50%) → (x,y) is the RIGHT edge, center Y
                                  // - left: translate(0%, -50%) → (x,y) is the LEFT edge, center Y
                                  const textAlign = (layer.id === 'certificate_no' || layer.id === 'issue_date') 
                                    ? 'left' 
                                    : (layer.textAlign || 'left');
                                  
                                  const getTransform = () => {
                                    if (textAlign === 'center') return 'translate(-50%, -50%)';
                                    if (textAlign === 'right') return 'translate(-100%, -50%)';
                                    // For left: Use simple percentage-based transform (uniform for all layers)
                                    return 'translate(0%, -50%)';
                                  };

                                  return (
                                    <div
                                      key={layer.id}
                                      className="absolute select-none"
                                      style={{
                                        left: actualX,
                                        top: actualY,
                                        fontSize: `${scaledFontSize}px`,
                                        color: layer.color,
                                        fontWeight: layer.fontWeight,
                                        fontFamily: layer.fontFamily,
                                        textAlign: textAlign,
                                        whiteSpace: scaledMaxWidth ? 'normal' : 'nowrap',
                                        width: scaledMaxWidth ? `${scaledMaxWidth}px` : 'auto',
                                        lineHeight: layer.lineHeight || 1.2,
                                        wordWrap: 'break-word',
                                        overflowWrap: 'break-word',
                                        userSelect: "none",
                                        pointerEvents: "none",
                                        transform: getTransform(),
                                      }}
                                    >
                                      {layer.text}
                                    </div>
                                  );
                                },
                              )}

                            {/* CRITICAL: Only render text overlay for score if NO generated PNG exists (showing template preview)
                                If score_image_url exists, the generated PNG already has text baked in - don't overlay! */}
                            {previewMode === 'score' && !previewCertificate?.score_image_url && scoreDefaults && scoreDefaults.textLayers && scoreDefaults.textLayers.map((layer: TextLayerDefault) => {
                              // CRITICAL: Prioritize absolute coordinates (x, y) to match rendering logic
                              // Fallback to percentage (xPercent, yPercent) for backward compatibility
                              
                              // Decide content: try to map known IDs to certificate data, otherwise show placeholder id
                              let content = '';
                              if (layer.id === 'pembina_nama') content = previewCertificate.members?.name || previewCertificate.created_by || '';
                              else if (layer.id === 'score_date') content = previewCertificate.issue_date ? new Date(previewCertificate.issue_date).toLocaleDateString() : '';
                              else if (layer.id === 'nilai_prestasi') content = '';
                              else content = layer.id.replace(/_/g, ' ');

                              // CRITICAL: Use absolute coordinates with scaleFactor (matching certificate-render.ts)
                              // Fallback to percentage for backward compatibility with old layers
                              // Also includes robust fallback calculation for mobile initial render
                              let containerScale = 1;
                              let hasValidDimensions = false;
                              
                              // Try to get dimensions from state first
                              if (containerDimensions && containerDimensions.width > 0 && containerDimensions.height > 0) {
                                const widthScale = containerDimensions.width / STANDARD_CANVAS_WIDTH;
                                const heightScale = containerDimensions.height / STANDARD_CANVAS_HEIGHT;
                                containerScale = Math.min(widthScale, heightScale);
                                hasValidDimensions = true;
                              }
                              
                              // Fallback: Calculate from actual container DOM element
                              if (!hasValidDimensions && previewContainerRef.current) {
                                const rect = previewContainerRef.current.getBoundingClientRect();
                                
                                // Only use if rect has valid dimensions (not 0 or very small)
                                if (rect.width > 10 && rect.height > 10) {
                                  const containerWidth = rect.width;
                                  const containerHeight = rect.height;
                                  const containerAspect = containerWidth / containerHeight;
                                  const imageAspect = STANDARD_CANVAS_WIDTH / STANDARD_CANVAS_HEIGHT;
                                  
                                  let imageDisplayWidth = containerWidth;
                                  let imageDisplayHeight = containerHeight;
                                  
                                  if (containerAspect > imageAspect) {
                                    imageDisplayWidth = containerHeight * imageAspect;
                                    imageDisplayHeight = containerHeight;
                                  } else {
                                    imageDisplayWidth = containerWidth;
                                    imageDisplayHeight = containerWidth / imageAspect;
                                  }
                                  
                                  const widthScale = imageDisplayWidth / STANDARD_CANVAS_WIDTH;
                                  const heightScale = imageDisplayHeight / STANDARD_CANVAS_HEIGHT;
                                  containerScale = Math.min(widthScale, heightScale);
                                  hasValidDimensions = true;
                                }
                              }
                              
                              // CRITICAL: If still no valid dimensions, use conservative mobile-friendly fallback
                              if (!hasValidDimensions || containerScale <= 0 || isNaN(containerScale) || !isFinite(containerScale)) {
                                const estimatedMobileScale = typeof window !== 'undefined' && window.innerWidth < 768
                                  ? Math.min(window.innerWidth / STANDARD_CANVAS_WIDTH, (window.innerHeight * 0.5) / STANDARD_CANVAS_HEIGHT)
                                  : 0.4;
                                containerScale = Math.max(0.2, Math.min(1.0, estimatedMobileScale)); // Clamp between 0.2 and 1.0
                              }
                              
                              // CRITICAL: Use absolute coordinates with scaleFactor (matching certificate-render.ts)
                              // Fallback to percentage for backward compatibility with old layers
                              const actualX = layer.x !== undefined && layer.x !== null
                                ? `${layer.x * containerScale}px`  // Absolute with scale
                                : `${(layer.xPercent || 0) * 100}%`; // Fallback percentage
                              
                              const actualY = layer.y !== undefined && layer.y !== null
                                ? `${layer.y * containerScale}px`  // Absolute with scale
                                : `${(layer.yPercent || 0) * 100}%`; // Fallback percentage
                              
                              const scaledFontSize = layer.fontSize * containerScale;
                              const scaledMaxWidth = layer.maxWidth ? layer.maxWidth * containerScale : undefined;

                              // CRITICAL FIX: Match configure page transform behavior based on textAlign
                              // Configure page uses:
                              // - center: translate(-50%, -50%) → (x,y) is the CENTER
                              // - right: translate(-100%, -50%) → (x,y) is the RIGHT edge, center Y
                              // - left: translate(0%, -50%) → (x,y) is the LEFT edge, center Y
                              const textAlign = layer.textAlign || 'left';
                              const getTransform = () => {
                                if (textAlign === 'center') return 'translate(-50%, -50%)';
                                if (textAlign === 'right') return 'translate(-100%, -50%)';
                                return 'translate(0%, -50%)'; // left
                              };
                              
                              return (
                                <div
                                  key={layer.id}
                                  className="absolute select-none"
                                  style={{
                                    left: actualX,
                                    top: actualY,
                                    fontSize: `${scaledFontSize}px`,
                                    color: layer.color,
                                    fontWeight: layer.fontWeight,
                                    fontFamily: layer.fontFamily,
                                    textAlign: textAlign,
                                    whiteSpace: scaledMaxWidth ? 'normal' : 'nowrap',
                                    width: scaledMaxWidth ? `${scaledMaxWidth}px` : 'auto',
                                    lineHeight: layer.lineHeight || 1.2,
                                    wordWrap: 'break-word',
                                    overflowWrap: 'break-word',
                                    userSelect: "none",
                                    pointerEvents: "none",
                                    transform: getTransform(),
                                  }}
                                >
                                  {content}
                                </div>
                              );
                            })}

                            {/* Fallback Certificate Content - Only show if no text layers */}
                            {(!previewCertificate.text_layers ||
                              previewCertificate.text_layers.length === 0) && (
                              <div className="relative z-10 text-center p-6 xl:p-10">
                                <div className="mb-4 xl:mb-6">
                                  <h3 className="text-2xl xl:text-3xl font-bold text-gray-800 dark:text-gray-100 mb-2">
                                     {t("certificates.certificateTitle")}
                                   </h3>
                                   <div className="w-16 xl:w-20 h-1 bg-[#2563eb] mx-auto rounded-full"></div>
                                 </div>
 
                                <p className="text-gray-600 dark:text-gray-400 mb-3 xl:mb-4">
                                   {t("certificates.certifyText")}
                                 </p>
                                <h4 className="text-xl xl:text-2xl font-bold text-gray-800 dark:text-gray-100 mb-3 xl:mb-4">
                                  {previewCertificate.name}
                                </h4>
                                {previewCertificate.description && (
                                  <p className="text-gray-600 dark:text-gray-400 mb-6">
                                    {t("certificates.completedText")}
                                    <br />
                                    <span className="font-semibold">
                                      {previewCertificate.description}
                                    </span>
                                  </p>
                                )}
 
                                <div className="grid grid-cols-2 gap-4 text-sm text-gray-600 dark:text-gray-400 mb-6">
                                  <div>
                                    <p className="font-semibold">
                                      {t("certificates.certificateNo")}
                                    </p>
                                    <p>{previewCertificate.certificate_no}</p>
                                  </div>
                                  <div>
                                    <p className="font-semibold">{t("certificates.issueDate")}</p>
                                    <p>
                                      {new Date(
                                        previewCertificate.issue_date,
                                      ).toLocaleDateString()}
                                    </p>
                                  </div>
                                </div>
 
                                <p className="text-xs text-gray-500 dark:text-gray-400">
                                  {t("certificates.fallbackPreview")}
                                </p>
                              </div>
                            )}
                          </div>
                        )}
                      </div>
                    </div>
                  </div>
                </div>

                {/* Action Buttons */}
                <div className="flex flex-col sm:flex-row justify-between gap-3 sm:gap-4 pt-4 sm:pt-6 border-t border-gray-200 dark:border-gray-700 flex-shrink-0">
                  <div className="flex flex-wrap gap-2">
                    {(canDelete || forceCanDelete) && previewCertificate && (
                      <button
                        className="inline-flex items-center justify-center gap-2 whitespace-nowrap rounded-lg text-sm font-medium transition-all duration-200 bg-gradient-to-r from-red-500 to-red-600 hover:from-red-600 hover:to-red-700 text-white px-4 py-2 shadow-sm hover:shadow-md disabled:pointer-events-none disabled:opacity-50"
                        onClick={() => {
                          setPreviewCertificate(null);
                          requestDelete(previewCertificate.id);
                        }}
                        disabled={deletingCertificateId === previewCertificate.id}
                        style={{ pointerEvents: 'auto', cursor: 'pointer' }}
                      >
                        {deletingCertificateId === previewCertificate.id ? (
                          <>
                            <div className="w-4 h-4 mr-1 border-b-2 border-white rounded-full animate-spin"></div>
                            {t('certificates.deleting')}
                          </>
                        ) : (
                          <>
                            <Trash2 className="w-4 h-4 mr-1" />
                            {t('certificates.deleteCertificate')}
                          </>
                        )}
                      </button>
                    )}
                  </div>
                  <div className="flex gap-2">
                    {(role === "Admin" || role === "Team") && (
                      <Button
                        variant="outline"
                        className="border-blue-300 text-blue-600 hover:bg-blue-50 dark:border-blue-500/60 dark:text-blue-300 dark:hover:bg-blue-500/10 px-6"
                        onClick={() => {
                          setPreviewCertificate(null);
                          openEdit(previewCertificate);
                        }}
                      >
                        {t('certificates.editCertificate')}
                      </Button>
                    )}
                  </div>
                </div>
              </>
            )}
          </div>
        </DialogContent>
      </Dialog>

      {/* Send Certificate Email Modal */}
      <Dialog open={sendModalOpen} onOpenChange={setSendModalOpen}>
        <DialogContent 
          className="max-w-xl w-full max-h-[95vh] sm:max-h-[90vh] overflow-hidden flex flex-col p-4 sm:p-6"
          onKeyDown={(e) => {
            if (e.key === 'Enter' && !e.shiftKey && e.target instanceof HTMLInputElement) {
              e.preventDefault();
              confirmSendEmail();
            } else if (e.key === 'Escape') {
              e.preventDefault();
              setSendModalOpen(false);
            }
          }}
        >
          <DialogHeader className="flex-shrink-0 pb-2 sm:pb-4">
            <DialogTitle className="text-xl sm:text-2xl font-bold">{t('hero.sendEmailTitle')}</DialogTitle>
          </DialogHeader>
          <div className="flex-1 overflow-y-auto space-y-3 sm:space-y-4 pr-1 -mr-1">
            <div className="space-y-2">
              <label className="text-sm font-medium text-gray-700 dark:text-white">{t('hero.recipientEmail')}</label>
              <Input
                value={sendForm.email}
                onChange={(e) => {
                  setSendForm((f) => ({ ...f, email: e.target.value }));
                  if (sendFormErrors.email) setSendFormErrors((e) => ({ ...e, email: undefined }));
                }}
                onFocus={(e) => e.target.select()}
                placeholder=""
                disabled={isSendingEmail}
                className={sendFormErrors.email ? 'border-red-500' : ''}
                onKeyDown={(e) => {
                  if (e.key === 'Enter' && !isSendingEmail) {
                    e.preventDefault();
                    confirmSendEmail();
                  }
                }}
              />
              {sendFormErrors.email && (
                <p className="text-xs text-red-500 mt-1">{sendFormErrors.email}</p>
              )}
            </div>
            <div className="space-y-2">
              <label className="text-sm font-medium text-gray-700 dark:text-white">{t('hero.subject')}</label>
              <Input
                value={sendForm.subject}
                onChange={(e) => {
                  setSendForm((f) => ({ ...f, subject: e.target.value }));
                  if (sendFormErrors.subject) setSendFormErrors((e) => ({ ...e, subject: undefined }));
                }}
                onFocus={(e) => e.target.select()}
                placeholder={t('hero.emailSubjectPlaceholder')}
                disabled={isSendingEmail}
                className={sendFormErrors.subject ? 'border-red-500' : ''}
                onKeyDown={(e) => {
                  if (e.key === 'Enter' && !isSendingEmail) {
                    e.preventDefault();
                    confirmSendEmail();
                  }
                }}
              />
              {sendFormErrors.subject && (
                <p className="text-xs text-red-500 mt-1">{sendFormErrors.subject}</p>
              )}
            </div>
            <div className="space-y-2">
              <label className="text-sm font-medium text-gray-700 dark:text-white">{t('hero.message')}</label>
              <textarea
                value={sendForm.message}
                onChange={(e) => {
                  setSendForm((f) => ({ ...f, message: e.target.value }));
                  if (sendFormErrors.message) setSendFormErrors((e) => ({ ...e, message: undefined }));
                }}
                onFocus={(e) => e.target.select()}
                rows={4}
                className={`w-full px-3 py-2 border rounded-md focus:outline-none focus:ring-2 focus:ring-blue-500 focus:border-transparent disabled:bg-gray-100 dark:disabled:bg-gray-700 disabled:cursor-not-allowed bg-white dark:bg-gray-800 text-gray-900 dark:text-gray-100 ${sendFormErrors.message ? 'border-red-500' : 'border-gray-300 dark:border-gray-600'}`}
                placeholder={t('hero.emailMessagePlaceholder')}
                disabled={isSendingEmail}
                onKeyDown={(e) => {
                  // Allow Shift+Enter for new line in textarea
                  if (e.key === 'Enter' && !e.shiftKey && !isSendingEmail) {
                    e.preventDefault();
                    confirmSendEmail();
                  }
                }}
              />
              {sendFormErrors.message && (
                <p className="text-xs text-red-500 mt-1">{sendFormErrors.message}</p>
              )}
            </div>
            {(sendPreviewSrcs.cert || sendPreviewSrcs.score) && (
              <div className="space-y-2">
                <label className="text-sm font-medium text-gray-700 dark:text-white">{t('hero.attachmentPreview')}</label>
                <div className="grid grid-cols-1 sm:grid-cols-2 gap-3">
                  <div className="relative w-full h-48 sm:h-64">
                    {sendPreviewSrcs.cert && (
                      <Image
                        src={sendPreviewSrcs.cert}
                        alt="Certificate preview"
                        fill
                        className="object-contain rounded-md border border-gray-200"
                        unoptimized
                      />
                    )}
                  </div>
                  <div className="relative w-full h-48 sm:h-64">
                    {sendPreviewSrcs.score && (
                      <Image
                        src={sendPreviewSrcs.score}
                        alt="Score preview"
                        fill
                        className="object-contain rounded-md border border-gray-200"
                        unoptimized
                      />
                    )}
                  </div>
                </div>
              </div>
            )}
          </div>
            <div className="flex flex-col sm:flex-row justify-end gap-2 pt-4 border-t flex-shrink-0">
              <Button 
                variant="outline" 
                className="border-gray-300 w-full sm:w-auto" 
                onClick={() => setSendModalOpen(false)}
                disabled={isSendingEmail}
              >
                {t('hero.cancel')}
              </Button>
               <LoadingButton 
                 className="gradient-primary text-white shadow-lg hover:shadow-xl transition-all duration-300 w-full sm:w-auto" 
                 onClick={confirmSendEmail}
                 isLoading={isSendingEmail}
                 loadingText={t('hero.sending')}
                 variant="primary"
               >
                {t('hero.sendEmail')}
              </LoadingButton>
            </div>
        </DialogContent>
      </Dialog>

      {/* Member Detail Modal - Bottom Sheet for Mobile, Dialog for Desktop */}
      {memberDetailOpen && (
        <>
          {/* Mobile: Bottom Sheet */}
          <Sheet open={memberDetailOpen} onOpenChange={setMemberDetailOpen}>
            <SheetContent side="bottom" className="md:hidden max-h-[85vh] overflow-y-auto rounded-t-2xl">
              <div className="flex-shrink-0 mb-4">
                {/* Drag handle */}
                <div className="w-12 h-1.5 bg-gray-300 dark:bg-gray-600 rounded-full mx-auto mb-4"></div>
                <SheetHeader>
                  <SheetTitle className="text-xl font-bold text-gray-900 dark:text-gray-100">
                    Member Information
                  </SheetTitle>
                  <SheetDescription className="text-sm text-gray-600 dark:text-gray-400">
                    {detailMember?.name || 'Loading...'}
                  </SheetDescription>
                </SheetHeader>
              </div>
              <div className="overflow-y-auto">
                {loadingMemberDetail ? (
                  <div className="flex flex-col items-center justify-center py-12">
                    <div className="w-10 h-10 bg-gradient-to-br from-blue-50 to-indigo-50 dark:from-blue-900/20 dark:to-indigo-900/20 rounded-full flex items-center justify-center mb-3 shadow-sm">
                      <svg
                        className="animate-spin"
                        width="20"
                        height="20"
                        viewBox="0 0 20 20"
                        fill="none"
                        xmlns="http://www.w3.org/2000/svg"
                      >
                        <circle
                          className="stroke-blue-500 dark:stroke-blue-400"
                          cx="10"
                          cy="10"
                          r="7"
                          strokeWidth="2"
                          strokeLinecap="round"
                          strokeDasharray="43.98"
                          strokeDashoffset="10.995"
                        />
                      </svg>
                    </div>
                    <span className="text-gray-600 dark:text-gray-400 text-sm font-medium">Loading...</span>
                  </div>
                ) : detailMember ? (
                  <div className="space-y-4 pb-4">
                    {/* Name & Email - Full width */}
                    <div className="space-y-3">
                      <div>
                        <label className="text-xs font-medium text-gray-500 dark:text-gray-400">Full Name</label>
                        <div className="mt-1 text-base font-semibold text-gray-900 dark:text-gray-100 break-words">{detailMember.name}</div>
                      </div>
                      {detailMember.email && (
                        <div>
                          <label className="text-xs font-medium text-gray-500 dark:text-gray-400">Email</label>
                          <div className="mt-1 text-sm text-gray-900 dark:text-gray-100 break-words">{detailMember.email}</div>
                        </div>
                      )}
                    </div>

                    {/* Phone & Date of Birth - 2 columns */}
                    <div className="grid grid-cols-2 gap-3">
                      {detailMember.phone && (
                        <div>
                          <label className="text-xs font-medium text-gray-500 dark:text-gray-400">Phone</label>
                          <div className="mt-1 text-sm text-gray-900 dark:text-gray-100 break-words">{detailMember.phone}</div>
                        </div>
                      )}
                      {detailMember.date_of_birth && (
                        <div>
                          <label className="text-xs font-medium text-gray-500 dark:text-gray-400">Date of Birth</label>
                          <div className="mt-1 text-sm text-gray-900 dark:text-gray-100">
                            {formatReadableDate(detailMember.date_of_birth, language)}
                          </div>
                        </div>
                      )}
                    </div>

                    {/* Organization & Job - 2 columns */}
                    <div className="grid grid-cols-2 gap-3">
                      {detailMember.organization && (
                        <div>
                          <label className="text-xs font-medium text-gray-500 dark:text-gray-400">Organization</label>
                          <div className="mt-1 text-sm text-gray-900 dark:text-gray-100 break-words">{detailMember.organization}</div>
                        </div>
                      )}
                      {detailMember.job && (
                        <div>
                          <label className="text-xs font-medium text-gray-500 dark:text-gray-400">Job / Position</label>
                          <div className="mt-1 text-sm text-gray-900 dark:text-gray-100 break-words">{detailMember.job}</div>
                        </div>
                      )}
                    </div>

                    {/* City - Full width or 2 columns */}
                    {detailMember.city && (
                      <div>
                        <label className="text-xs font-medium text-gray-500 dark:text-gray-400">City</label>
                        <div className="mt-1 text-sm text-gray-900 dark:text-gray-100">{detailMember.city}</div>
                      </div>
                    )}

                    {/* Address - Full width */}
                    {detailMember.address && (
                      <div>
                        <label className="text-xs font-medium text-gray-500 dark:text-gray-400">Address</label>
                        <div className="mt-1 text-sm text-gray-900 dark:text-gray-100 break-words leading-relaxed">{detailMember.address}</div>
                      </div>
                    )}

                    {/* Notes - Full width */}
                    {detailMember.notes && (
                      <div>
                        <label className="text-xs font-medium text-gray-500 dark:text-gray-400">Notes</label>
                        <div className="mt-1 text-sm text-gray-900 dark:text-gray-100 whitespace-pre-wrap break-words leading-relaxed">{detailMember.notes}</div>
                      </div>
                    )}

                    {/* Metadata */}
                    {(detailMember.created_at || detailMember.updated_at) && (
                      <div className="pt-4 border-t border-gray-200 dark:border-gray-700">
                        <div className="grid grid-cols-2 gap-3 text-xs text-gray-500 dark:text-gray-400">
                          {detailMember.created_at && (
                            <div>
                              <span className="font-medium">Created:</span>{' '}
                              {formatReadableDate(detailMember.created_at, language)}
                            </div>
                          )}
                          {detailMember.updated_at && (
                            <div>
                              <span className="font-medium">Updated:</span>{' '}
                              {formatReadableDate(detailMember.updated_at, language)}
                            </div>
                          )}
                        </div>
                      </div>
                    )}
                  </div>
                ) : null}
              </div>
            </SheetContent>
          </Sheet>

          {/* Desktop & Tablet: Dialog */}
          <div className="hidden md:block">
          <Dialog open={memberDetailOpen} onOpenChange={setMemberDetailOpen}>
            <DialogContent className="hidden md:flex max-w-3xl w-full max-h-[90vh] overflow-hidden flex-col p-4 md:p-6">
              <DialogHeader className="flex-shrink-0 pb-4">
                <DialogTitle className="text-2xl font-bold text-gray-900 dark:text-gray-100">
                  Member Information
                </DialogTitle>
              </DialogHeader>
              <div className="flex-1 overflow-y-auto pr-1 -mr-1">
                {loadingMemberDetail ? (
                  <div className="flex flex-col items-center justify-center py-16">
                    <div className="w-12 h-12 bg-gradient-to-br from-blue-50 to-indigo-50 dark:from-blue-900/20 dark:to-indigo-900/20 rounded-full flex items-center justify-center mb-4 shadow-sm">
                      <svg
                        className="animate-spin"
                        width="24"
                        height="24"
                        viewBox="0 0 24 24"
                        fill="none"
                        xmlns="http://www.w3.org/2000/svg"
                      >
                        <circle
                          className="stroke-blue-500 dark:stroke-blue-400"
                          cx="12"
                          cy="12"
                          r="9"
                          strokeWidth="2"
                          strokeLinecap="round"
                          strokeDasharray="56.55"
                          strokeDashoffset="14.14"
                        />
                      </svg>
                    </div>
                    <span className="text-gray-600 dark:text-gray-400 text-sm font-medium">Loading member details...</span>
                  </div>
                ) : detailMember ? (
                  <div className="mt-6">
                    <div className="grid grid-cols-2 gap-x-8 gap-y-6">
                      {/* Name */}
                      <div>
                        <label className="text-sm font-medium text-gray-500 dark:text-gray-400">Full Name</label>
                        <div className="mt-1 text-base text-gray-900 dark:text-gray-100 break-words">{detailMember.name}</div>
                      </div>

                      {/* Email */}
                      {detailMember.email && (
                        <div>
                          <label className="text-sm font-medium text-gray-500 dark:text-gray-400">Email</label>
                          <div className="mt-1 text-base text-gray-900 dark:text-gray-100 break-words">{detailMember.email}</div>
                        </div>
                      )}

                      {/* Phone */}
                      {detailMember.phone && (
                        <div>
                          <label className="text-sm font-medium text-gray-500 dark:text-gray-400">Phone</label>
                          <div className="mt-1 text-base text-gray-900 dark:text-gray-100">{detailMember.phone}</div>
                        </div>
                      )}

                      {/* Organization */}
                      {detailMember.organization && (
                        <div>
                          <label className="text-sm font-medium text-gray-500 dark:text-gray-400">Organization / School</label>
                          <div className="mt-1 text-base text-gray-900 dark:text-gray-100 break-words">{detailMember.organization}</div>
                        </div>
                      )}

                      {/* Job */}
                      {detailMember.job && (
                        <div>
                          <label className="text-sm font-medium text-gray-500 dark:text-gray-400">Job / Position</label>
                          <div className="mt-1 text-base text-gray-900 dark:text-gray-100 break-words">{detailMember.job}</div>
                        </div>
                      )}

                      {/* Date of Birth */}
                      {detailMember.date_of_birth && (
                        <div>
                          <label className="text-sm font-medium text-gray-500 dark:text-gray-400">Date of Birth</label>
                          <div className="mt-1 text-base text-gray-900 dark:text-gray-100">
                            {new Date(detailMember.date_of_birth).toLocaleDateString('id-ID', { 
                              year: 'numeric', 
                              month: 'long', 
                              day: 'numeric' 
                            })}
                          </div>
                        </div>
                      )}

                      {/* City */}
                      {detailMember.city && (
                        <div>
                          <label className="text-sm font-medium text-gray-500 dark:text-gray-400">City</label>
                          <div className="mt-1 text-base text-gray-900 dark:text-gray-100">{detailMember.city}</div>
                        </div>
                      )}

                      {/* Address */}
                      {detailMember.address && (
                        <div className="col-span-2">
                          <label className="text-sm font-medium text-gray-500 dark:text-gray-400">Address</label>
                          <div className="mt-1 text-base text-gray-900 dark:text-gray-100 break-words">{detailMember.address}</div>
                        </div>
                      )}

                      {/* Notes */}
                      {detailMember.notes && (
                        <div className="col-span-2">
                          <label className="text-sm font-medium text-gray-500 dark:text-gray-400">Notes</label>
                          <div className="mt-1 text-base text-gray-900 dark:text-gray-100 whitespace-pre-wrap break-words">{detailMember.notes}</div>
                        </div>
                      )}
                    </div>

                    {/* Metadata */}
                    <div className="mt-8 pt-6 border-t border-gray-200 dark:border-gray-700">
                      <div className="grid grid-cols-2 gap-4 text-sm text-gray-500 dark:text-gray-400">
                        {detailMember.created_at && (
                          <div>
                            <span className="font-medium">Created:</span>{' '}
                            {formatReadableDate(detailMember.created_at, language)}
                          </div>
                        )}
                        {detailMember.updated_at && (
                          <div>
                            <span className="font-medium">Updated:</span>{' '}
                            {formatReadableDate(detailMember.updated_at, language)}
                          </div>
                        )}
                      </div>
                    </div>
                  </div>
                ) : null}
              </div>
            </DialogContent>
          </Dialog>
          </div>
        </>
      )}

      {/* Quick Generate Modal */}
      <QuickGenerateModal
        open={quickGenerateOpen}
        onClose={() => setQuickGenerateOpen(false)}
        templates={templates}
        members={members}
        onGenerate={handleQuickGenerate}
      />

      {/* Filter Modal */}
      <Dialog open={filterModalOpen} onOpenChange={setFilterModalOpen}>
        <DialogContent 
          className="sm:max-w-md bg-white dark:bg-gray-800 border-gray-200 dark:border-gray-700"
          onKeyDown={(e) => {
            if (e.key === 'Enter' && !e.shiftKey) {
              e.preventDefault();
              applyFilters();
            } else if (e.key === 'Escape') {
              e.preventDefault();
              cancelFilters();
            }
          }}
        >
          <DialogHeader className="border-b border-gray-200 dark:border-gray-700 pb-4">
            <div className="flex items-center gap-2">
              <Filter className="h-5 w-5 text-blue-500" />
              <DialogTitle className="text-gray-900 dark:text-white">Filter</DialogTitle>
            </div>
          </DialogHeader>
          
          <div className="space-y-4 py-4">
            {/* Category Filter */}
            <div className="space-y-2">
              <label className="text-sm font-medium text-gray-700 dark:text-gray-300">Category</label>
              <select
                value={tempCategoryFilter}
                onChange={(e) => setTempCategoryFilter(e.target.value)}
                className="w-full px-3 py-2 bg-white dark:bg-gray-800 border border-gray-300 dark:border-gray-600 rounded-lg text-gray-900 dark:text-white focus:outline-none focus:ring-2 focus:ring-blue-500 focus:border-blue-500"
              >
                <option value="">All</option>
                <option value="MoU">MoU</option>
                <option value="Internship">Internship</option>
                <option value="Training">Training</option>
                <option value="Seminar">Seminar</option>
                <option value="Visit">Visit</option>
              </select>
            </div>

            {/* Date Filter */}
            <div className="space-y-2">
              <label className="text-sm font-medium text-gray-700 dark:text-gray-300">Issue Date</label>
              <input
                type="date"
                value={tempDateFilter}
                onChange={(e) => setTempDateFilter(e.target.value)}
                className="w-full px-3 py-2 bg-white dark:bg-gray-800 border border-gray-300 dark:border-gray-600 rounded-lg text-gray-900 dark:text-white focus:outline-none focus:ring-2 focus:ring-blue-500 focus:border-blue-500"
              />
            </div>
          </div>

          {/* Actions */}
          <div className="flex gap-2 pt-4">
            <Button
              onClick={cancelFilters}
              variant="outline"
              className="flex-1 border-gray-300 dark:border-gray-600 text-gray-700 dark:text-gray-300 hover:bg-gray-50 dark:hover:bg-gray-700"
            >
              Cancel
            </Button>
            <Button
              onClick={applyFilters}
              className="flex-1 gradient-primary text-white"
            >
              Apply
            </Button>
          </div>
        </DialogContent>
      </Dialog>

      {/* Toast Notifications */}
      <Toaster position="top-right" richColors />
   </ModernLayout>
  );
}

export default function CertificatesPage() {
  return (
    <Suspense fallback={
      <ModernLayout>
        <CertificatesPageSkeleton />
      </ModernLayout>
    }>
      <CertificatesContent />
    </Suspense>
  );
}<|MERGE_RESOLUTION|>--- conflicted
+++ resolved
@@ -1,6 +1,7 @@
 "use client";
 
 import ModernLayout from "@/components/modern-layout";
+import type { ReactElement } from "react";
 import { Input } from "@/components/ui/input";
 import { useSearchParams } from "next/navigation";
 import { Button } from "@/components/ui/button";
@@ -22,6 +23,7 @@
   SheetDescription,
 } from "@/components/ui/sheet";
 import { Member } from "@/lib/supabase/members";
+import { Tenant, getTenantsForCurrentUser } from "@/lib/supabase/tenants";
 import {
   Dialog,
   DialogContent,
@@ -66,13 +68,9 @@
   replaceVariables, 
   replaceVariablesInRichText
 } from '@/lib/utils/variable-parser';
-<<<<<<< HEAD
-import { getTenantsForCurrentUser, type Tenant } from "@/lib/supabase/tenants";
-=======
 import { generatePairedXIDFilenames } from "@/lib/utils/generate-xid";
->>>>>>> d2007033
-
-function CertificatesContent() {
+
+function CertificatesContent(): ReactElement {
   const { t, language } = useLanguage();
   
   // Set document title robust untuk certificates page
@@ -1083,7 +1081,7 @@
     
     const finalCertificateImageUrl = pngUploadResult.url;
     const finalCertificateThumbnailUrl = webpUploadResult.url;
-    const certificateTextLayers: CertificateTextLayer[] = textLayers.map(layer => {
+    const certificateTextLayers: CertificateTextLayer[] = textLayers.map((layer) => {
       const baseLayer = {
         id: layer.id,
         text: layer.text,
@@ -1093,18 +1091,17 @@
         yPercent: layer.yPercent || 0,
         fontSize: layer.fontSize,
         color: layer.color,
-        fontWeight: layer.fontWeight || 'normal',
-        fontFamily: layer.fontFamily || 'Arial',
+        fontWeight: layer.fontWeight || "normal",
+        fontFamily: layer.fontFamily || "Arial",
         maxWidth: layer.maxWidth,
         lineHeight: layer.lineHeight,
       };
       // Only include textAlign if it's not certificate_no or issue_date
-      if (layer.id !== 'certificate_no' && layer.id !== 'issue_date') {
+      if (layer.id !== "certificate_no" && layer.id !== "issue_date") {
         return { ...baseLayer, textAlign: layer.textAlign };
       }
       return baseLayer;
     });
-    
     // Create certificate data to save (use finalCertData which has auto-generated values)
     const certificateDataToSave: CreateCertificateData = {
       certificate_no: finalCertData.certificate_no,
@@ -1115,27 +1112,47 @@
       category: template.category || undefined,
       template_id: template.id,
       member_id: member.id.startsWith('temp-') ? undefined : member.id,
-      text_layers: certificateTextLayers,
+      text_layers: textLayers.map(layer => {
+        const baseLayer = {
+          id: layer.id,
+          text: layer.text,
+          x: layer.x || 0,
+          y: layer.y || 0,
+          xPercent: layer.xPercent || 0,
+          yPercent: layer.yPercent || 0,
+          fontSize: layer.fontSize,
+          color: layer.color,
+          fontWeight: layer.fontWeight || 'normal',
+          fontFamily: layer.fontFamily || 'Arial',
+          maxWidth: layer.maxWidth,
+          lineHeight: layer.lineHeight,
+        };
+        // Only include textAlign if it's not certificate_no or issue_date
+        if (layer.id !== 'certificate_no' && layer.id !== 'issue_date') {
+          return { ...baseLayer, textAlign: layer.textAlign };
+        }
+        return baseLayer;
+      }),
       merged_image: finalCertificateImageUrl,
       certificate_image_url: finalCertificateImageUrl,
       certificate_thumbnail_url: finalCertificateThumbnailUrl,
     };
-    
-    // ✅ Save certificate to get proper XID from database
+
+    // Save certificate to get proper XID from database
     const savedCertificate = await createCertificate(certificateDataToSave);
-    
+
     // Now use the REAL certificate XID for filenames
     const certificateXid = savedCertificate.xid;
     // Use certificateXid to update existing filenames
     const finalCertFileName = `${certificateXid}_cert.png`;
     const finalScoreFileName = `${certificateXid}_score.png`;
-    
-    // ✅ NOW RE-RENDER with correct certificate XID
+
     // Update QR layers with correct certificate XID
     qrLayersForRender?.forEach(layer => {
-      layer.qrData = layer.qrData.replace('PLACEHOLDER_XID', certificateXid);
+      const currentQrData = layer.qrData ?? '';
+      layer.qrData = currentQrData.replace('PLACEHOLDER_XID', certificateXid ?? '');
     });
-    
+
     // Re-render certificate with correct QR URLs and upload with proper filename
     const finalCertificateImageDataUrl = await renderCertificateToDataURL({
       templateImageUrl,
@@ -1143,13 +1160,13 @@
       photoLayers: photoLayersForRender,
       qrLayers: qrLayersForRender,
     });
-    
+
     const finalCertificateThumbnail = await generateThumbnail(finalCertificateImageDataUrl, {
       format: 'webp',
       quality: 0.85,
       maxWidth: 1200
     });
-    
+
     // Upload with proper XID filename
     const finalPngUploadResponse = await fetch('/api/upload-to-storage', {
       method: 'POST',
@@ -1160,12 +1177,12 @@
         bucketName: 'certificates',
       }),
     });
-    
+
     if (!finalPngUploadResponse.ok) {
       const errorText = await finalPngUploadResponse.text();
       throw new Error(`Failed to upload final PNG to storage: ${errorText}`);
     }
-    
+
     const finalPngUploadResult = await finalPngUploadResponse.json();
     const finalWebpUploadResponse = await fetch('/api/upload-to-storage', {
       method: 'POST',
@@ -1176,14 +1193,14 @@
         bucketName: 'certificates',
       }),
     });
-    
+
     if (!finalWebpUploadResponse.ok) {
       const errorText = await finalWebpUploadResponse.text();
       throw new Error(`Failed to upload final WebP to storage: ${errorText}`);
     }
-    
+
     const finalWebpUploadResult = await finalWebpUploadResponse.json();
-    
+
     // Update certificate record with proper URLs
     const { error: updateError } = await supabaseClient
       .from('certificates')
